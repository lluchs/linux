
/*
 *   (c) 2003-2006 Advanced Micro Devices, Inc.
 *  Your use of this code is subject to the terms and conditions of the
 *  GNU general public license version 2. See "COPYING" or
 *  http://www.gnu.org/licenses/gpl.html
 *
 *  Support : mark.langsdorf@amd.com
 *
 *  Based on the powernow-k7.c module written by Dave Jones.
 *  (C) 2003 Dave Jones on behalf of SuSE Labs
 *  (C) 2004 Dominik Brodowski <linux@brodo.de>
 *  (C) 2004 Pavel Machek <pavel@suse.cz>
 *  Licensed under the terms of the GNU GPL License version 2.
 *  Based upon datasheets & sample CPUs kindly provided by AMD.
 *
 *  Valuable input gratefully received from Dave Jones, Pavel Machek,
 *  Dominik Brodowski, Jacob Shin, and others.
 *  Originally developed by Paul Devriendt.
 *  Processor information obtained from Chapter 9 (Power and Thermal Management)
 *  of the "BIOS and Kernel Developer's Guide for the AMD Athlon 64 and AMD
 *  Opteron Processors" available for download from www.amd.com
 *
 *  Tables for specific CPUs can be inferred from
 *     http://www.amd.com/us-en/assets/content_type/white_papers_and_tech_docs/30430.pdf
 */

#include <linux/kernel.h>
#include <linux/smp.h>
#include <linux/module.h>
#include <linux/init.h>
#include <linux/cpufreq.h>
#include <linux/slab.h>
#include <linux/string.h>
#include <linux/cpumask.h>
#include <linux/sched.h>	/* for current / set_cpus_allowed() */
#include <linux/io.h>
#include <linux/delay.h>

#include <asm/msr.h>

#include <linux/acpi.h>
#include <linux/mutex.h>
#include <acpi/processor.h>

#define PFX "powernow-k8: "
#define VERSION "version 2.20.00"
#include "powernow-k8.h"

/* serialize freq changes  */
static DEFINE_MUTEX(fidvid_mutex);

static DEFINE_PER_CPU(struct powernow_k8_data *, powernow_data);

static int cpu_family = CPU_OPTERON;

#ifndef CONFIG_SMP
static inline const struct cpumask *cpu_core_mask(int cpu)
{
	return cpumask_of(0);
}
#endif

/* Return a frequency in MHz, given an input fid */
static u32 find_freq_from_fid(u32 fid)
{
	return 800 + (fid * 100);
}

/* Return a frequency in KHz, given an input fid */
static u32 find_khz_freq_from_fid(u32 fid)
{
	return 1000 * find_freq_from_fid(fid);
}

static u32 find_khz_freq_from_pstate(struct cpufreq_frequency_table *data,
		u32 pstate)
{
	return data[pstate].frequency;
}

/* Return the vco fid for an input fid
 *
 * Each "low" fid has corresponding "high" fid, and you can get to "low" fids
 * only from corresponding high fids. This returns "high" fid corresponding to
 * "low" one.
 */
static u32 convert_fid_to_vco_fid(u32 fid)
{
	if (fid < HI_FID_TABLE_BOTTOM)
		return 8 + (2 * fid);
	else
		return fid;
}

/*
 * Return 1 if the pending bit is set. Unless we just instructed the processor
 * to transition to a new state, seeing this bit set is really bad news.
 */
static int pending_bit_stuck(void)
{
	u32 lo, hi;

	if (cpu_family == CPU_HW_PSTATE)
		return 0;

	rdmsr(MSR_FIDVID_STATUS, lo, hi);
	return lo & MSR_S_LO_CHANGE_PENDING ? 1 : 0;
}

/*
 * Update the global current fid / vid values from the status msr.
 * Returns 1 on error.
 */
static int query_current_values_with_pending_wait(struct powernow_k8_data *data)
{
	u32 lo, hi;
	u32 i = 0;

	if (cpu_family == CPU_HW_PSTATE) {
		rdmsr(MSR_PSTATE_STATUS, lo, hi);
		i = lo & HW_PSTATE_MASK;
		data->currpstate = i;

		/*
		 * a workaround for family 11h erratum 311 might cause
		 * an "out-of-range Pstate if the core is in Pstate-0
		 */
		if ((boot_cpu_data.x86 == 0x11) && (i >= data->numps))
			data->currpstate = HW_PSTATE_0;

		return 0;
	}
	do {
		if (i++ > 10000) {
			dprintk("detected change pending stuck\n");
			return 1;
		}
		rdmsr(MSR_FIDVID_STATUS, lo, hi);
	} while (lo & MSR_S_LO_CHANGE_PENDING);

	data->currvid = hi & MSR_S_HI_CURRENT_VID;
	data->currfid = lo & MSR_S_LO_CURRENT_FID;

	return 0;
}

/* the isochronous relief time */
static void count_off_irt(struct powernow_k8_data *data)
{
	udelay((1 << data->irt) * 10);
	return;
}

/* the voltage stabilization time */
static void count_off_vst(struct powernow_k8_data *data)
{
	udelay(data->vstable * VST_UNITS_20US);
	return;
}

/* need to init the control msr to a safe value (for each cpu) */
static void fidvid_msr_init(void)
{
	u32 lo, hi;
	u8 fid, vid;

	rdmsr(MSR_FIDVID_STATUS, lo, hi);
	vid = hi & MSR_S_HI_CURRENT_VID;
	fid = lo & MSR_S_LO_CURRENT_FID;
	lo = fid | (vid << MSR_C_LO_VID_SHIFT);
	hi = MSR_C_HI_STP_GNT_BENIGN;
	dprintk("cpu%d, init lo 0x%x, hi 0x%x\n", smp_processor_id(), lo, hi);
	wrmsr(MSR_FIDVID_CTL, lo, hi);
}

/* write the new fid value along with the other control fields to the msr */
static int write_new_fid(struct powernow_k8_data *data, u32 fid)
{
	u32 lo;
	u32 savevid = data->currvid;
	u32 i = 0;

	if ((fid & INVALID_FID_MASK) || (data->currvid & INVALID_VID_MASK)) {
		printk(KERN_ERR PFX "internal error - overflow on fid write\n");
		return 1;
	}

	lo = fid;
	lo |= (data->currvid << MSR_C_LO_VID_SHIFT);
	lo |= MSR_C_LO_INIT_FID_VID;

	dprintk("writing fid 0x%x, lo 0x%x, hi 0x%x\n",
		fid, lo, data->plllock * PLL_LOCK_CONVERSION);

	do {
		wrmsr(MSR_FIDVID_CTL, lo, data->plllock * PLL_LOCK_CONVERSION);
		if (i++ > 100) {
			printk(KERN_ERR PFX
				"Hardware error - pending bit very stuck - "
				"no further pstate changes possible\n");
			return 1;
		}
	} while (query_current_values_with_pending_wait(data));

	count_off_irt(data);

	if (savevid != data->currvid) {
		printk(KERN_ERR PFX
			"vid change on fid trans, old 0x%x, new 0x%x\n",
			savevid, data->currvid);
		return 1;
	}

	if (fid != data->currfid) {
		printk(KERN_ERR PFX
			"fid trans failed, fid 0x%x, curr 0x%x\n", fid,
			data->currfid);
		return 1;
	}

	return 0;
}

/* Write a new vid to the hardware */
static int write_new_vid(struct powernow_k8_data *data, u32 vid)
{
	u32 lo;
	u32 savefid = data->currfid;
	int i = 0;

	if ((data->currfid & INVALID_FID_MASK) || (vid & INVALID_VID_MASK)) {
		printk(KERN_ERR PFX "internal error - overflow on vid write\n");
		return 1;
	}

	lo = data->currfid;
	lo |= (vid << MSR_C_LO_VID_SHIFT);
	lo |= MSR_C_LO_INIT_FID_VID;

	dprintk("writing vid 0x%x, lo 0x%x, hi 0x%x\n",
		vid, lo, STOP_GRANT_5NS);

	do {
		wrmsr(MSR_FIDVID_CTL, lo, STOP_GRANT_5NS);
		if (i++ > 100) {
			printk(KERN_ERR PFX "internal error - pending bit "
					"very stuck - no further pstate "
					"changes possible\n");
			return 1;
		}
	} while (query_current_values_with_pending_wait(data));

	if (savefid != data->currfid) {
		printk(KERN_ERR PFX "fid changed on vid trans, old "
			"0x%x new 0x%x\n",
		       savefid, data->currfid);
		return 1;
	}

	if (vid != data->currvid) {
		printk(KERN_ERR PFX "vid trans failed, vid 0x%x, "
				"curr 0x%x\n",
				vid, data->currvid);
		return 1;
	}

	return 0;
}

/*
 * Reduce the vid by the max of step or reqvid.
 * Decreasing vid codes represent increasing voltages:
 * vid of 0 is 1.550V, vid of 0x1e is 0.800V, vid of VID_OFF is off.
 */
static int decrease_vid_code_by_step(struct powernow_k8_data *data,
		u32 reqvid, u32 step)
{
	if ((data->currvid - reqvid) > step)
		reqvid = data->currvid - step;

	if (write_new_vid(data, reqvid))
		return 1;

	count_off_vst(data);

	return 0;
}

/* Change hardware pstate by single MSR write */
static int transition_pstate(struct powernow_k8_data *data, u32 pstate)
{
	wrmsr(MSR_PSTATE_CTRL, pstate, 0);
	data->currpstate = pstate;
	return 0;
}

/* Change Opteron/Athlon64 fid and vid, by the 3 phases. */
static int transition_fid_vid(struct powernow_k8_data *data,
		u32 reqfid, u32 reqvid)
{
	if (core_voltage_pre_transition(data, reqvid, reqfid))
		return 1;

	if (core_frequency_transition(data, reqfid))
		return 1;

	if (core_voltage_post_transition(data, reqvid))
		return 1;

	if (query_current_values_with_pending_wait(data))
		return 1;

	if ((reqfid != data->currfid) || (reqvid != data->currvid)) {
		printk(KERN_ERR PFX "failed (cpu%d): req 0x%x 0x%x, "
				"curr 0x%x 0x%x\n",
				smp_processor_id(),
				reqfid, reqvid, data->currfid, data->currvid);
		return 1;
	}

	dprintk("transitioned (cpu%d): new fid 0x%x, vid 0x%x\n",
		smp_processor_id(), data->currfid, data->currvid);

	return 0;
}

/* Phase 1 - core voltage transition ... setup voltage */
static int core_voltage_pre_transition(struct powernow_k8_data *data,
		u32 reqvid, u32 reqfid)
{
	u32 rvosteps = data->rvo;
	u32 savefid = data->currfid;
	u32 maxvid, lo, rvomult = 1;

	dprintk("ph1 (cpu%d): start, currfid 0x%x, currvid 0x%x, "
		"reqvid 0x%x, rvo 0x%x\n",
		smp_processor_id(),
		data->currfid, data->currvid, reqvid, data->rvo);

	if ((savefid < LO_FID_TABLE_TOP) && (reqfid < LO_FID_TABLE_TOP))
		rvomult = 2;
	rvosteps *= rvomult;
	rdmsr(MSR_FIDVID_STATUS, lo, maxvid);
	maxvid = 0x1f & (maxvid >> 16);
	dprintk("ph1 maxvid=0x%x\n", maxvid);
	if (reqvid < maxvid) /* lower numbers are higher voltages */
		reqvid = maxvid;

	while (data->currvid > reqvid) {
		dprintk("ph1: curr 0x%x, req vid 0x%x\n",
			data->currvid, reqvid);
		if (decrease_vid_code_by_step(data, reqvid, data->vidmvs))
			return 1;
	}

	while ((rvosteps > 0) &&
			((rvomult * data->rvo + data->currvid) > reqvid)) {
		if (data->currvid == maxvid) {
			rvosteps = 0;
		} else {
			dprintk("ph1: changing vid for rvo, req 0x%x\n",
				data->currvid - 1);
			if (decrease_vid_code_by_step(data, data->currvid-1, 1))
				return 1;
			rvosteps--;
		}
	}

	if (query_current_values_with_pending_wait(data))
		return 1;

	if (savefid != data->currfid) {
		printk(KERN_ERR PFX "ph1 err, currfid changed 0x%x\n",
				data->currfid);
		return 1;
	}

	dprintk("ph1 complete, currfid 0x%x, currvid 0x%x\n",
		data->currfid, data->currvid);

	return 0;
}

/* Phase 2 - core frequency transition */
static int core_frequency_transition(struct powernow_k8_data *data, u32 reqfid)
{
	u32 vcoreqfid, vcocurrfid, vcofiddiff;
	u32 fid_interval, savevid = data->currvid;

	if (data->currfid == reqfid) {
		printk(KERN_ERR PFX "ph2 null fid transition 0x%x\n",
				data->currfid);
		return 0;
	}

	dprintk("ph2 (cpu%d): starting, currfid 0x%x, currvid 0x%x, "
		"reqfid 0x%x\n",
		smp_processor_id(),
		data->currfid, data->currvid, reqfid);

	vcoreqfid = convert_fid_to_vco_fid(reqfid);
	vcocurrfid = convert_fid_to_vco_fid(data->currfid);
	vcofiddiff = vcocurrfid > vcoreqfid ? vcocurrfid - vcoreqfid
	    : vcoreqfid - vcocurrfid;

	if ((reqfid <= LO_FID_TABLE_TOP) && (data->currfid <= LO_FID_TABLE_TOP))
		vcofiddiff = 0;

	while (vcofiddiff > 2) {
		(data->currfid & 1) ? (fid_interval = 1) : (fid_interval = 2);

		if (reqfid > data->currfid) {
			if (data->currfid > LO_FID_TABLE_TOP) {
				if (write_new_fid(data,
						data->currfid + fid_interval))
					return 1;
			} else {
				if (write_new_fid
				    (data,
				     2 + convert_fid_to_vco_fid(data->currfid)))
					return 1;
			}
		} else {
			if (write_new_fid(data, data->currfid - fid_interval))
				return 1;
		}

		vcocurrfid = convert_fid_to_vco_fid(data->currfid);
		vcofiddiff = vcocurrfid > vcoreqfid ? vcocurrfid - vcoreqfid
		    : vcoreqfid - vcocurrfid;
	}

	if (write_new_fid(data, reqfid))
		return 1;

	if (query_current_values_with_pending_wait(data))
		return 1;

	if (data->currfid != reqfid) {
		printk(KERN_ERR PFX
			"ph2: mismatch, failed fid transition, "
			"curr 0x%x, req 0x%x\n",
			data->currfid, reqfid);
		return 1;
	}

	if (savevid != data->currvid) {
		printk(KERN_ERR PFX "ph2: vid changed, save 0x%x, curr 0x%x\n",
			savevid, data->currvid);
		return 1;
	}

	dprintk("ph2 complete, currfid 0x%x, currvid 0x%x\n",
		data->currfid, data->currvid);

	return 0;
}

/* Phase 3 - core voltage transition flow ... jump to the final vid. */
static int core_voltage_post_transition(struct powernow_k8_data *data,
		u32 reqvid)
{
	u32 savefid = data->currfid;
	u32 savereqvid = reqvid;

	dprintk("ph3 (cpu%d): starting, currfid 0x%x, currvid 0x%x\n",
		smp_processor_id(),
		data->currfid, data->currvid);

	if (reqvid != data->currvid) {
		if (write_new_vid(data, reqvid))
			return 1;

		if (savefid != data->currfid) {
			printk(KERN_ERR PFX
			       "ph3: bad fid change, save 0x%x, curr 0x%x\n",
			       savefid, data->currfid);
			return 1;
		}

		if (data->currvid != reqvid) {
			printk(KERN_ERR PFX
			       "ph3: failed vid transition\n, "
			       "req 0x%x, curr 0x%x",
			       reqvid, data->currvid);
			return 1;
		}
	}

	if (query_current_values_with_pending_wait(data))
		return 1;

	if (savereqvid != data->currvid) {
		dprintk("ph3 failed, currvid 0x%x\n", data->currvid);
		return 1;
	}

	if (savefid != data->currfid) {
		dprintk("ph3 failed, currfid changed 0x%x\n",
			data->currfid);
		return 1;
	}

	dprintk("ph3 complete, currfid 0x%x, currvid 0x%x\n",
		data->currfid, data->currvid);

	return 0;
}

static void check_supported_cpu(void *_rc)
{
	u32 eax, ebx, ecx, edx;
	int *rc = _rc;

	*rc = -ENODEV;

	if (current_cpu_data.x86_vendor != X86_VENDOR_AMD)
		return;

	eax = cpuid_eax(CPUID_PROCESSOR_SIGNATURE);
	if (((eax & CPUID_XFAM) != CPUID_XFAM_K8) &&
	    ((eax & CPUID_XFAM) < CPUID_XFAM_10H))
		return;

	if ((eax & CPUID_XFAM) == CPUID_XFAM_K8) {
		if (((eax & CPUID_USE_XFAM_XMOD) != CPUID_USE_XFAM_XMOD) ||
		    ((eax & CPUID_XMOD) > CPUID_XMOD_REV_MASK)) {
			printk(KERN_INFO PFX
				"Processor cpuid %x not supported\n", eax);
			return;
		}

		eax = cpuid_eax(CPUID_GET_MAX_CAPABILITIES);
		if (eax < CPUID_FREQ_VOLT_CAPABILITIES) {
			printk(KERN_INFO PFX
			       "No frequency change capabilities detected\n");
			return;
		}

		cpuid(CPUID_FREQ_VOLT_CAPABILITIES, &eax, &ebx, &ecx, &edx);
		if ((edx & P_STATE_TRANSITION_CAPABLE)
			!= P_STATE_TRANSITION_CAPABLE) {
			printk(KERN_INFO PFX
				"Power state transitions not supported\n");
			return;
		}
	} else { /* must be a HW Pstate capable processor */
		cpuid(CPUID_FREQ_VOLT_CAPABILITIES, &eax, &ebx, &ecx, &edx);
		if ((edx & USE_HW_PSTATE) == USE_HW_PSTATE)
			cpu_family = CPU_HW_PSTATE;
		else
			return;
	}

	*rc = 0;
}

static int check_pst_table(struct powernow_k8_data *data, struct pst_s *pst,
		u8 maxvid)
{
	unsigned int j;
	u8 lastfid = 0xff;

	for (j = 0; j < data->numps; j++) {
		if (pst[j].vid > LEAST_VID) {
			printk(KERN_ERR FW_BUG PFX "vid %d invalid : 0x%x\n",
			       j, pst[j].vid);
			return -EINVAL;
		}
		if (pst[j].vid < data->rvo) {
			/* vid + rvo >= 0 */
			printk(KERN_ERR FW_BUG PFX "0 vid exceeded with pstate"
			       " %d\n", j);
			return -ENODEV;
		}
		if (pst[j].vid < maxvid + data->rvo) {
			/* vid + rvo >= maxvid */
			printk(KERN_ERR FW_BUG PFX "maxvid exceeded with pstate"
			       " %d\n", j);
			return -ENODEV;
		}
		if (pst[j].fid > MAX_FID) {
			printk(KERN_ERR FW_BUG PFX "maxfid exceeded with pstate"
			       " %d\n", j);
			return -ENODEV;
		}
		if (j && (pst[j].fid < HI_FID_TABLE_BOTTOM)) {
			/* Only first fid is allowed to be in "low" range */
			printk(KERN_ERR FW_BUG PFX "two low fids - %d : "
			       "0x%x\n", j, pst[j].fid);
			return -EINVAL;
		}
		if (pst[j].fid < lastfid)
			lastfid = pst[j].fid;
	}
	if (lastfid & 1) {
		printk(KERN_ERR FW_BUG PFX "lastfid invalid\n");
		return -EINVAL;
	}
	if (lastfid > LO_FID_TABLE_TOP)
		printk(KERN_INFO FW_BUG PFX
			"first fid not from lo freq table\n");

	return 0;
}

static void invalidate_entry(struct powernow_k8_data *data, unsigned int entry)
{
	data->powernow_table[entry].frequency = CPUFREQ_ENTRY_INVALID;
}

static void print_basics(struct powernow_k8_data *data)
{
	int j;
	for (j = 0; j < data->numps; j++) {
		if (data->powernow_table[j].frequency !=
				CPUFREQ_ENTRY_INVALID) {
			if (cpu_family == CPU_HW_PSTATE) {
				printk(KERN_INFO PFX
					"   %d : pstate %d (%d MHz)\n", j,
					data->powernow_table[j].index,
					data->powernow_table[j].frequency/1000);
			} else {
				printk(KERN_INFO PFX
					"   %d : fid 0x%x (%d MHz), vid 0x%x\n",
					j,
					data->powernow_table[j].index & 0xff,
					data->powernow_table[j].frequency/1000,
					data->powernow_table[j].index >> 8);
			}
		}
	}
	if (data->batps)
		printk(KERN_INFO PFX "Only %d pstates on battery\n",
				data->batps);
}

static u32 freq_from_fid_did(u32 fid, u32 did)
{
	u32 mhz = 0;

	if (boot_cpu_data.x86 == 0x10)
		mhz = (100 * (fid + 0x10)) >> did;
	else if (boot_cpu_data.x86 == 0x11)
		mhz = (100 * (fid + 8)) >> did;
	else
		BUG();

	return mhz * 1000;
}

static int fill_powernow_table(struct powernow_k8_data *data,
		struct pst_s *pst, u8 maxvid)
{
	struct cpufreq_frequency_table *powernow_table;
	unsigned int j;

	if (data->batps) {
		/* use ACPI support to get full speed on mains power */
		printk(KERN_WARNING PFX
			"Only %d pstates usable (use ACPI driver for full "
			"range\n", data->batps);
		data->numps = data->batps;
	}

	for (j = 1; j < data->numps; j++) {
		if (pst[j-1].fid >= pst[j].fid) {
			printk(KERN_ERR PFX "PST out of sequence\n");
			return -EINVAL;
		}
	}

	if (data->numps < 2) {
		printk(KERN_ERR PFX "no p states to transition\n");
		return -ENODEV;
	}

	if (check_pst_table(data, pst, maxvid))
		return -EINVAL;

	powernow_table = kmalloc((sizeof(struct cpufreq_frequency_table)
		* (data->numps + 1)), GFP_KERNEL);
	if (!powernow_table) {
		printk(KERN_ERR PFX "powernow_table memory alloc failure\n");
		return -ENOMEM;
	}

	for (j = 0; j < data->numps; j++) {
		int freq;
		powernow_table[j].index = pst[j].fid; /* lower 8 bits */
		powernow_table[j].index |= (pst[j].vid << 8); /* upper 8 bits */
		freq = find_khz_freq_from_fid(pst[j].fid);
		powernow_table[j].frequency = freq;
	}
	powernow_table[data->numps].frequency = CPUFREQ_TABLE_END;
	powernow_table[data->numps].index = 0;

	if (query_current_values_with_pending_wait(data)) {
		kfree(powernow_table);
		return -EIO;
	}

	dprintk("cfid 0x%x, cvid 0x%x\n", data->currfid, data->currvid);
	data->powernow_table = powernow_table;
	if (cpumask_first(cpu_core_mask(data->cpu)) == data->cpu)
		print_basics(data);

	for (j = 0; j < data->numps; j++)
		if ((pst[j].fid == data->currfid) &&
		    (pst[j].vid == data->currvid))
			return 0;

	dprintk("currfid/vid do not match PST, ignoring\n");
	return 0;
}

/* Find and validate the PSB/PST table in BIOS. */
static int find_psb_table(struct powernow_k8_data *data)
{
	struct psb_s *psb;
	unsigned int i;
	u32 mvs;
	u8 maxvid;
	u32 cpst = 0;
	u32 thiscpuid;

	for (i = 0xc0000; i < 0xffff0; i += 0x10) {
		/* Scan BIOS looking for the signature. */
		/* It can not be at ffff0 - it is too big. */

		psb = phys_to_virt(i);
		if (memcmp(psb, PSB_ID_STRING, PSB_ID_STRING_LEN) != 0)
			continue;

		dprintk("found PSB header at 0x%p\n", psb);

		dprintk("table vers: 0x%x\n", psb->tableversion);
		if (psb->tableversion != PSB_VERSION_1_4) {
			printk(KERN_ERR FW_BUG PFX "PSB table is not v1.4\n");
			return -ENODEV;
		}

		dprintk("flags: 0x%x\n", psb->flags1);
		if (psb->flags1) {
			printk(KERN_ERR FW_BUG PFX "unknown flags\n");
			return -ENODEV;
		}

		data->vstable = psb->vstable;
		dprintk("voltage stabilization time: %d(*20us)\n",
				data->vstable);

		dprintk("flags2: 0x%x\n", psb->flags2);
		data->rvo = psb->flags2 & 3;
		data->irt = ((psb->flags2) >> 2) & 3;
		mvs = ((psb->flags2) >> 4) & 3;
		data->vidmvs = 1 << mvs;
		data->batps = ((psb->flags2) >> 6) & 3;

		dprintk("ramp voltage offset: %d\n", data->rvo);
		dprintk("isochronous relief time: %d\n", data->irt);
		dprintk("maximum voltage step: %d - 0x%x\n", mvs, data->vidmvs);

		dprintk("numpst: 0x%x\n", psb->num_tables);
		cpst = psb->num_tables;
		if ((psb->cpuid == 0x00000fc0) ||
		    (psb->cpuid == 0x00000fe0)) {
			thiscpuid = cpuid_eax(CPUID_PROCESSOR_SIGNATURE);
			if ((thiscpuid == 0x00000fc0) ||
			    (thiscpuid == 0x00000fe0))
				cpst = 1;
		}
		if (cpst != 1) {
			printk(KERN_ERR FW_BUG PFX "numpst must be 1\n");
			return -ENODEV;
		}

		data->plllock = psb->plllocktime;
		dprintk("plllocktime: 0x%x (units 1us)\n", psb->plllocktime);
		dprintk("maxfid: 0x%x\n", psb->maxfid);
		dprintk("maxvid: 0x%x\n", psb->maxvid);
		maxvid = psb->maxvid;

		data->numps = psb->numps;
		dprintk("numpstates: 0x%x\n", data->numps);
		return fill_powernow_table(data,
				(struct pst_s *)(psb+1), maxvid);
	}
	/*
	 * If you see this message, complain to BIOS manufacturer. If
	 * he tells you "we do not support Linux" or some similar
	 * nonsense, remember that Windows 2000 uses the same legacy
	 * mechanism that the old Linux PSB driver uses. Tell them it
	 * is broken with Windows 2000.
	 *
	 * The reference to the AMD documentation is chapter 9 in the
	 * BIOS and Kernel Developer's Guide, which is available on
	 * www.amd.com
	 */
	printk(KERN_ERR FW_BUG PFX "No PSB or ACPI _PSS objects\n");
	return -ENODEV;
}

static void powernow_k8_acpi_pst_values(struct powernow_k8_data *data,
		unsigned int index)
{
	acpi_integer control;

	if (!data->acpi_data.state_count || (cpu_family == CPU_HW_PSTATE))
		return;

	control = data->acpi_data.states[index].control;
	data->irt = (control >> IRT_SHIFT) & IRT_MASK;
	data->rvo = (control >> RVO_SHIFT) & RVO_MASK;
	data->exttype = (control >> EXT_TYPE_SHIFT) & EXT_TYPE_MASK;
	data->plllock = (control >> PLL_L_SHIFT) & PLL_L_MASK;
	data->vidmvs = 1 << ((control >> MVS_SHIFT) & MVS_MASK);
	data->vstable = (control >> VST_SHIFT) & VST_MASK;
}

static int powernow_k8_cpu_init_acpi(struct powernow_k8_data *data)
{
	struct cpufreq_frequency_table *powernow_table;
	int ret_val = -ENODEV;
	acpi_integer control, status;

	if (acpi_processor_register_performance(&data->acpi_data, data->cpu)) {
		dprintk("register performance failed: bad ACPI data\n");
		return -EIO;
	}

	/* verify the data contained in the ACPI structures */
	if (data->acpi_data.state_count <= 1) {
		dprintk("No ACPI P-States\n");
		goto err_out;
	}

	control = data->acpi_data.control_register.space_id;
	status = data->acpi_data.status_register.space_id;

	if ((control != ACPI_ADR_SPACE_FIXED_HARDWARE) ||
	    (status != ACPI_ADR_SPACE_FIXED_HARDWARE)) {
		dprintk("Invalid control/status registers (%x - %x)\n",
			control, status);
		goto err_out;
	}

	/* fill in data->powernow_table */
	powernow_table = kmalloc((sizeof(struct cpufreq_frequency_table)
		* (data->acpi_data.state_count + 1)), GFP_KERNEL);
	if (!powernow_table) {
		dprintk("powernow_table memory alloc failure\n");
		goto err_out;
	}

	if (cpu_family == CPU_HW_PSTATE)
		ret_val = fill_powernow_table_pstate(data, powernow_table);
	else
		ret_val = fill_powernow_table_fidvid(data, powernow_table);
	if (ret_val)
		goto err_out_mem;

	powernow_table[data->acpi_data.state_count].frequency =
		CPUFREQ_TABLE_END;
	powernow_table[data->acpi_data.state_count].index = 0;
	data->powernow_table = powernow_table;

	/* fill in data */
	data->numps = data->acpi_data.state_count;
	if (cpumask_first(cpu_core_mask(data->cpu)) == data->cpu)
		print_basics(data);
	powernow_k8_acpi_pst_values(data, 0);

	/* notify BIOS that we exist */
	acpi_processor_notify_smm(THIS_MODULE);

	if (!zalloc_cpumask_var(&data->acpi_data.shared_cpu_map, GFP_KERNEL)) {
		printk(KERN_ERR PFX
				"unable to alloc powernow_k8_data cpumask\n");
		ret_val = -ENOMEM;
		goto err_out_mem;
	}

	return 0;

err_out_mem:
	kfree(powernow_table);

err_out:
	acpi_processor_unregister_performance(&data->acpi_data, data->cpu);

	/* data->acpi_data.state_count informs us at ->exit()
	 * whether ACPI was used */
	data->acpi_data.state_count = 0;

	return ret_val;
}

static int fill_powernow_table_pstate(struct powernow_k8_data *data,
		struct cpufreq_frequency_table *powernow_table)
{
	int i;
	u32 hi = 0, lo = 0;
	rdmsr(MSR_PSTATE_CUR_LIMIT, hi, lo);
	data->max_hw_pstate = (hi & HW_PSTATE_MAX_MASK) >> HW_PSTATE_MAX_SHIFT;

	for (i = 0; i < data->acpi_data.state_count; i++) {
		u32 index;

		index = data->acpi_data.states[i].control & HW_PSTATE_MASK;
		if (index > data->max_hw_pstate) {
			printk(KERN_ERR PFX "invalid pstate %d - "
					"bad value %d.\n", i, index);
			printk(KERN_ERR PFX "Please report to BIOS "
					"manufacturer\n");
			invalidate_entry(data, i);
			continue;
		}
		rdmsr(MSR_PSTATE_DEF_BASE + index, lo, hi);
		if (!(hi & HW_PSTATE_VALID_MASK)) {
			dprintk("invalid pstate %d, ignoring\n", index);
			invalidate_entry(data, i);
			continue;
		}

		powernow_table[i].index = index;

		/* Frequency may be rounded for these */
		if (boot_cpu_data.x86 == 0x10 || boot_cpu_data.x86 == 0x11) {
			powernow_table[i].frequency =
				freq_from_fid_did(lo & 0x3f, (lo >> 6) & 7);
		} else
			powernow_table[i].frequency =
				data->acpi_data.states[i].core_frequency * 1000;
	}
	return 0;
}

static int fill_powernow_table_fidvid(struct powernow_k8_data *data,
		struct cpufreq_frequency_table *powernow_table)
{
	int i;
	int cntlofreq = 0;

	for (i = 0; i < data->acpi_data.state_count; i++) {
		u32 fid;
		u32 vid;
		u32 freq, index;
		acpi_integer status, control;

		if (data->exttype) {
			status =  data->acpi_data.states[i].status;
			fid = status & EXT_FID_MASK;
			vid = (status >> VID_SHIFT) & EXT_VID_MASK;
		} else {
			control =  data->acpi_data.states[i].control;
			fid = control & FID_MASK;
			vid = (control >> VID_SHIFT) & VID_MASK;
		}

		dprintk("   %d : fid 0x%x, vid 0x%x\n", i, fid, vid);

		index = fid | (vid<<8);
		powernow_table[i].index = index;

		freq = find_khz_freq_from_fid(fid);
		powernow_table[i].frequency = freq;

		/* verify frequency is OK */
		if ((freq > (MAX_FREQ * 1000)) || (freq < (MIN_FREQ * 1000))) {
			dprintk("invalid freq %u kHz, ignoring\n", freq);
			invalidate_entry(data, i);
			continue;
		}

		/* verify voltage is OK -
		 * BIOSs are using "off" to indicate invalid */
		if (vid == VID_OFF) {
			dprintk("invalid vid %u, ignoring\n", vid);
			invalidate_entry(data, i);
			continue;
		}

		/* verify only 1 entry from the lo frequency table */
		if (fid < HI_FID_TABLE_BOTTOM) {
			if (cntlofreq) {
				/* if both entries are the same,
				 * ignore this one ... */
				if ((freq != powernow_table[cntlofreq].frequency) ||
				    (index != powernow_table[cntlofreq].index)) {
					printk(KERN_ERR PFX
						"Too many lo freq table "
						"entries\n");
					return 1;
				}

				dprintk("double low frequency table entry, "
						"ignoring it.\n");
				invalidate_entry(data, i);
				continue;
			} else
				cntlofreq = i;
		}

		if (freq != (data->acpi_data.states[i].core_frequency * 1000)) {
			printk(KERN_INFO PFX "invalid freq entries "
				"%u kHz vs. %u kHz\n", freq,
				(unsigned int)
				(data->acpi_data.states[i].core_frequency
				 * 1000));
			invalidate_entry(data, i);
			continue;
		}
	}
	return 0;
}

static void powernow_k8_cpu_exit_acpi(struct powernow_k8_data *data)
{
	if (data->acpi_data.state_count)
		acpi_processor_unregister_performance(&data->acpi_data,
				data->cpu);
	free_cpumask_var(data->acpi_data.shared_cpu_map);
}

static int get_transition_latency(struct powernow_k8_data *data)
{
	int max_latency = 0;
	int i;
	for (i = 0; i < data->acpi_data.state_count; i++) {
		int cur_latency = data->acpi_data.states[i].transition_latency
			+ data->acpi_data.states[i].bus_master_latency;
		if (cur_latency > max_latency)
			max_latency = cur_latency;
	}
	if (max_latency == 0) {
		/*
		 * Fam 11h always returns 0 as transition latency.
		 * This is intended and means "very fast". While cpufreq core
		 * and governors currently can handle that gracefully, better
		 * set it to 1 to avoid problems in the future.
		 * For all others it's a BIOS bug.
		 */
		if (!boot_cpu_data.x86 == 0x11)
			printk(KERN_ERR FW_WARN PFX "Invalid zero transition "
				"latency\n");
		max_latency = 1;
	}
	/* value in usecs, needs to be in nanoseconds */
	return 1000 * max_latency;
}

/* Take a frequency, and issue the fid/vid transition command */
static int transition_frequency_fidvid(struct powernow_k8_data *data,
		unsigned int index)
{
	u32 fid = 0;
	u32 vid = 0;
	int res, i;
	struct cpufreq_freqs freqs;

	dprintk("cpu %d transition to index %u\n", smp_processor_id(), index);

	/* fid/vid correctness check for k8 */
	/* fid are the lower 8 bits of the index we stored into
	 * the cpufreq frequency table in find_psb_table, vid
	 * are the upper 8 bits.
	 */
	fid = data->powernow_table[index].index & 0xFF;
	vid = (data->powernow_table[index].index & 0xFF00) >> 8;

	dprintk("table matched fid 0x%x, giving vid 0x%x\n", fid, vid);

	if (query_current_values_with_pending_wait(data))
		return 1;

	if ((data->currvid == vid) && (data->currfid == fid)) {
		dprintk("target matches current values (fid 0x%x, vid 0x%x)\n",
			fid, vid);
		return 0;
	}

	dprintk("cpu %d, changing to fid 0x%x, vid 0x%x\n",
		smp_processor_id(), fid, vid);
	freqs.old = find_khz_freq_from_fid(data->currfid);
	freqs.new = find_khz_freq_from_fid(fid);

	for_each_cpu(i, data->available_cores) {
		freqs.cpu = i;
		cpufreq_notify_transition(&freqs, CPUFREQ_PRECHANGE);
	}

	res = transition_fid_vid(data, fid, vid);
	freqs.new = find_khz_freq_from_fid(data->currfid);

	for_each_cpu(i, data->available_cores) {
		freqs.cpu = i;
		cpufreq_notify_transition(&freqs, CPUFREQ_POSTCHANGE);
	}
	return res;
}

/* Take a frequency, and issue the hardware pstate transition command */
static int transition_frequency_pstate(struct powernow_k8_data *data,
		unsigned int index)
{
	u32 pstate = 0;
	int res, i;
	struct cpufreq_freqs freqs;

	dprintk("cpu %d transition to index %u\n", smp_processor_id(), index);

	/* get MSR index for hardware pstate transition */
	pstate = index & HW_PSTATE_MASK;
	if (pstate > data->max_hw_pstate)
		return 0;
	freqs.old = find_khz_freq_from_pstate(data->powernow_table,
			data->currpstate);
	freqs.new = find_khz_freq_from_pstate(data->powernow_table, pstate);

	for_each_cpu(i, data->available_cores) {
		freqs.cpu = i;
		cpufreq_notify_transition(&freqs, CPUFREQ_PRECHANGE);
	}

	res = transition_pstate(data, pstate);
	freqs.new = find_khz_freq_from_pstate(data->powernow_table, pstate);

	for_each_cpu(i, data->available_cores) {
		freqs.cpu = i;
		cpufreq_notify_transition(&freqs, CPUFREQ_POSTCHANGE);
	}
	return res;
}

/* Driver entry point to switch to the target frequency */
static int powernowk8_target(struct cpufreq_policy *pol,
		unsigned targfreq, unsigned relation)
{
	cpumask_t oldmask;
	struct powernow_k8_data *data = per_cpu(powernow_data, pol->cpu);
	u32 checkfid;
	u32 checkvid;
	unsigned int newstate;
	int ret = -EIO;

	if (!data)
		return -EINVAL;

	checkfid = data->currfid;
	checkvid = data->currvid;

	/* only run on specific CPU from here on */
	oldmask = current->cpus_allowed;
	set_cpus_allowed_ptr(current, &cpumask_of_cpu(pol->cpu));

	if (smp_processor_id() != pol->cpu) {
		printk(KERN_ERR PFX "limiting to cpu %u failed\n", pol->cpu);
		goto err_out;
	}

	if (pending_bit_stuck()) {
		printk(KERN_ERR PFX "failing targ, change pending bit set\n");
		goto err_out;
	}

	dprintk("targ: cpu %d, %d kHz, min %d, max %d, relation %d\n",
		pol->cpu, targfreq, pol->min, pol->max, relation);

	if (query_current_values_with_pending_wait(data))
		goto err_out;

	if (cpu_family != CPU_HW_PSTATE) {
		dprintk("targ: curr fid 0x%x, vid 0x%x\n",
		data->currfid, data->currvid);

		if ((checkvid != data->currvid) ||
		    (checkfid != data->currfid)) {
			printk(KERN_INFO PFX
				"error - out of sync, fix 0x%x 0x%x, "
				"vid 0x%x 0x%x\n",
				checkfid, data->currfid,
				checkvid, data->currvid);
		}
	}

	if (cpufreq_frequency_table_target(pol, data->powernow_table,
				targfreq, relation, &newstate))
		goto err_out;

	mutex_lock(&fidvid_mutex);

	powernow_k8_acpi_pst_values(data, newstate);

	if (cpu_family == CPU_HW_PSTATE)
		ret = transition_frequency_pstate(data, newstate);
	else
		ret = transition_frequency_fidvid(data, newstate);
	if (ret) {
		printk(KERN_ERR PFX "transition frequency failed\n");
		ret = 1;
		mutex_unlock(&fidvid_mutex);
		goto err_out;
	}
	mutex_unlock(&fidvid_mutex);

	if (cpu_family == CPU_HW_PSTATE)
		pol->cur = find_khz_freq_from_pstate(data->powernow_table,
				newstate);
	else
		pol->cur = find_khz_freq_from_fid(data->currfid);
	ret = 0;

err_out:
	set_cpus_allowed_ptr(current, &oldmask);
	return ret;
}

/* Driver entry point to verify the policy and range of frequencies */
static int powernowk8_verify(struct cpufreq_policy *pol)
{
	struct powernow_k8_data *data = per_cpu(powernow_data, pol->cpu);

	if (!data)
		return -EINVAL;

	return cpufreq_frequency_table_verify(pol, data->powernow_table);
}

struct init_on_cpu {
	struct powernow_k8_data *data;
	int rc;
};

static void __cpuinit powernowk8_cpu_init_on_cpu(void *_init_on_cpu)
{
	struct init_on_cpu *init_on_cpu = _init_on_cpu;

	if (pending_bit_stuck()) {
		printk(KERN_ERR PFX "failing init, change pending bit set\n");
		init_on_cpu->rc = -ENODEV;
		return;
	}

	if (query_current_values_with_pending_wait(init_on_cpu->data)) {
		init_on_cpu->rc = -ENODEV;
		return;
	}

	if (cpu_family == CPU_OPTERON)
		fidvid_msr_init();

	init_on_cpu->rc = 0;
}

/* per CPU init entry point to the driver */
static int __cpuinit powernowk8_cpu_init(struct cpufreq_policy *pol)
{
	static const char ACPI_PSS_BIOS_BUG_MSG[] =
		KERN_ERR FW_BUG PFX "No compatible ACPI _PSS objects found.\n"
<<<<<<< HEAD
		KERN_ERR FW_BUG PFX "Try again with latest BIOS.\n";
=======
		FW_BUG PFX "Try again with latest BIOS.\n";
>>>>>>> 80ffb3cc
	struct powernow_k8_data *data;
	struct init_on_cpu init_on_cpu;
	int rc;

	if (!cpu_online(pol->cpu))
		return -ENODEV;

	smp_call_function_single(pol->cpu, check_supported_cpu, &rc, 1);
	if (rc)
		return -ENODEV;

	data = kzalloc(sizeof(struct powernow_k8_data), GFP_KERNEL);
	if (!data) {
		printk(KERN_ERR PFX "unable to alloc powernow_k8_data");
		return -ENOMEM;
	}

	data->cpu = pol->cpu;
	data->currpstate = HW_PSTATE_INVALID;

	if (powernow_k8_cpu_init_acpi(data)) {
		/*
		 * Use the PSB BIOS structure. This is only availabe on
		 * an UP version, and is deprecated by AMD.
		 */
		if (num_online_cpus() != 1) {
			printk_once(ACPI_PSS_BIOS_BUG_MSG);
			goto err_out;
		}
		if (pol->cpu != 0) {
			printk(KERN_ERR FW_BUG PFX "No ACPI _PSS objects for "
			       "CPU other than CPU0. Complain to your BIOS "
			       "vendor.\n");
			goto err_out;
		}
		rc = find_psb_table(data);
		if (rc)
			goto err_out;

		/* Take a crude guess here.
		 * That guess was in microseconds, so multiply with 1000 */
		pol->cpuinfo.transition_latency = (
			 ((data->rvo + 8) * data->vstable * VST_UNITS_20US) +
			 ((1 << data->irt) * 30)) * 1000;
	} else /* ACPI _PSS objects available */
		pol->cpuinfo.transition_latency = get_transition_latency(data);

	/* only run on specific CPU from here on */
	init_on_cpu.data = data;
	smp_call_function_single(data->cpu, powernowk8_cpu_init_on_cpu,
				 &init_on_cpu, 1);
	rc = init_on_cpu.rc;
	if (rc != 0)
		goto err_out_exit_acpi;

	if (cpu_family == CPU_HW_PSTATE)
		cpumask_copy(pol->cpus, cpumask_of(pol->cpu));
	else
		cpumask_copy(pol->cpus, cpu_core_mask(pol->cpu));
	data->available_cores = pol->cpus;

	if (cpu_family == CPU_HW_PSTATE)
		pol->cur = find_khz_freq_from_pstate(data->powernow_table,
				data->currpstate);
	else
		pol->cur = find_khz_freq_from_fid(data->currfid);
	dprintk("policy current frequency %d kHz\n", pol->cur);

	/* min/max the cpu is capable of */
	if (cpufreq_frequency_table_cpuinfo(pol, data->powernow_table)) {
		printk(KERN_ERR FW_BUG PFX "invalid powernow_table\n");
		powernow_k8_cpu_exit_acpi(data);
		kfree(data->powernow_table);
		kfree(data);
		return -EINVAL;
	}

	cpufreq_frequency_table_get_attr(data->powernow_table, pol->cpu);

	if (cpu_family == CPU_HW_PSTATE)
		dprintk("cpu_init done, current pstate 0x%x\n",
				data->currpstate);
	else
		dprintk("cpu_init done, current fid 0x%x, vid 0x%x\n",
			data->currfid, data->currvid);

	per_cpu(powernow_data, pol->cpu) = data;

	return 0;

err_out_exit_acpi:
	powernow_k8_cpu_exit_acpi(data);

err_out:
	kfree(data);
	return -ENODEV;
}

static int __devexit powernowk8_cpu_exit(struct cpufreq_policy *pol)
{
	struct powernow_k8_data *data = per_cpu(powernow_data, pol->cpu);

	if (!data)
		return -EINVAL;

	powernow_k8_cpu_exit_acpi(data);

	cpufreq_frequency_table_put_attr(pol->cpu);

	kfree(data->powernow_table);
	kfree(data);

	return 0;
}

static void query_values_on_cpu(void *_err)
{
	int *err = _err;
	struct powernow_k8_data *data = __get_cpu_var(powernow_data);

	*err = query_current_values_with_pending_wait(data);
}

static unsigned int powernowk8_get(unsigned int cpu)
{
	struct powernow_k8_data *data = per_cpu(powernow_data, cpu);
	unsigned int khz = 0;
	int err;

	if (!data)
		return -EINVAL;

	smp_call_function_single(cpu, query_values_on_cpu, &err, true);
	if (err)
		goto out;

	if (cpu_family == CPU_HW_PSTATE)
		khz = find_khz_freq_from_pstate(data->powernow_table,
						data->currpstate);
	else
		khz = find_khz_freq_from_fid(data->currfid);


out:
	return khz;
}

static struct freq_attr *powernow_k8_attr[] = {
	&cpufreq_freq_attr_scaling_available_freqs,
	NULL,
};

static struct cpufreq_driver cpufreq_amd64_driver = {
	.verify = powernowk8_verify,
	.target = powernowk8_target,
	.init = powernowk8_cpu_init,
	.exit = __devexit_p(powernowk8_cpu_exit),
	.get = powernowk8_get,
	.name = "powernow-k8",
	.owner = THIS_MODULE,
	.attr = powernow_k8_attr,
};

/* driver entry point for init */
static int __cpuinit powernowk8_init(void)
{
	unsigned int i, supported_cpus = 0;

	for_each_online_cpu(i) {
		int rc;
		smp_call_function_single(i, check_supported_cpu, &rc, 1);
		if (rc == 0)
			supported_cpus++;
	}

	if (supported_cpus == num_online_cpus()) {
		printk(KERN_INFO PFX "Found %d %s "
			"processors (%d cpu cores) (" VERSION ")\n",
			num_online_nodes(),
			boot_cpu_data.x86_model_id, supported_cpus);
		return cpufreq_register_driver(&cpufreq_amd64_driver);
	}

	return -ENODEV;
}

/* driver entry point for term */
static void __exit powernowk8_exit(void)
{
	dprintk("exit\n");

	cpufreq_unregister_driver(&cpufreq_amd64_driver);
}

MODULE_AUTHOR("Paul Devriendt <paul.devriendt@amd.com> and "
		"Mark Langsdorf <mark.langsdorf@amd.com>");
MODULE_DESCRIPTION("AMD Athlon 64 and Opteron processor frequency driver.");
MODULE_LICENSE("GPL");

late_initcall(powernowk8_init);
module_exit(powernowk8_exit);<|MERGE_RESOLUTION|>--- conflicted
+++ resolved
@@ -1259,11 +1259,7 @@
 {
 	static const char ACPI_PSS_BIOS_BUG_MSG[] =
 		KERN_ERR FW_BUG PFX "No compatible ACPI _PSS objects found.\n"
-<<<<<<< HEAD
-		KERN_ERR FW_BUG PFX "Try again with latest BIOS.\n";
-=======
 		FW_BUG PFX "Try again with latest BIOS.\n";
->>>>>>> 80ffb3cc
 	struct powernow_k8_data *data;
 	struct init_on_cpu init_on_cpu;
 	int rc;
