/*
 * arch/arm/mach-iop33x/include/mach/system.h
 *
 * Copyright (C) 2001 MontaVista Software, Inc.
 *
 * This program is free software; you can redistribute it and/or modify
 * it under the terms of the GNU General Public License version 2 as
 * published by the Free Software Foundation.
 */
static inline void arch_idle(void)
{
	cpu_do_idle();
<<<<<<< HEAD
}

static inline void arch_reset(char mode, const char *cmd)
{
	*IOP3XX_PCSR = 0x30;

	/* Jump into ROM at address 0 */
	soft_restart(0);
=======
>>>>>>> a07613a5
}<|MERGE_RESOLUTION|>--- conflicted
+++ resolved
@@ -10,15 +10,4 @@
 static inline void arch_idle(void)
 {
 	cpu_do_idle();
-<<<<<<< HEAD
-}
-
-static inline void arch_reset(char mode, const char *cmd)
-{
-	*IOP3XX_PCSR = 0x30;
-
-	/* Jump into ROM at address 0 */
-	soft_restart(0);
-=======
->>>>>>> a07613a5
 }