--- conflicted
+++ resolved
@@ -198,21 +198,12 @@
 
 static struct snd_soc_dai_link odroid_dai[] = {
 	{ /* Primary DAI i/f */
-<<<<<<< HEAD
-		.name = "MAX98090-PRI",
-		.stream_name = "i2s-pri",
-		.codec_dai_name = "HiFi",
-		.ops = &odroid_ops,
-	}, { /* Secondary DAI i/f */
-		.name = "MAX98090-SEC",
-=======
 		.name = "MAX98090 AIF1",
 		.stream_name = "i2s0-pri",
 		.codec_dai_name = "HiFi",
 		.ops = &odroid_ops,
 	}, { /* Secondary DAI i/f */
 		.name = "MAX98090 AIF2",
->>>>>>> 8d102e26
 		.stream_name = "i2s-sec",
 		.cpu_dai_name = "samsung-i2s-sec",
 		.codec_dai_name = "HiFi",
