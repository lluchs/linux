/*
 *  linux/fs/locks.c
 *
 *  Provide support for fcntl()'s F_GETLK, F_SETLK, and F_SETLKW calls.
 *  Doug Evans (dje@spiff.uucp), August 07, 1992
 *
 *  Deadlock detection added.
 *  FIXME: one thing isn't handled yet:
 *	- mandatory locks (requires lots of changes elsewhere)
 *  Kelly Carmichael (kelly@[142.24.8.65]), September 17, 1994.
 *
 *  Miscellaneous edits, and a total rewrite of posix_lock_file() code.
 *  Kai Petzke (wpp@marie.physik.tu-berlin.de), 1994
 *  
 *  Converted file_lock_table to a linked list from an array, which eliminates
 *  the limits on how many active file locks are open.
 *  Chad Page (pageone@netcom.com), November 27, 1994
 * 
 *  Removed dependency on file descriptors. dup()'ed file descriptors now
 *  get the same locks as the original file descriptors, and a close() on
 *  any file descriptor removes ALL the locks on the file for the current
 *  process. Since locks still depend on the process id, locks are inherited
 *  after an exec() but not after a fork(). This agrees with POSIX, and both
 *  BSD and SVR4 practice.
 *  Andy Walker (andy@lysaker.kvaerner.no), February 14, 1995
 *
 *  Scrapped free list which is redundant now that we allocate locks
 *  dynamically with kmalloc()/kfree().
 *  Andy Walker (andy@lysaker.kvaerner.no), February 21, 1995
 *
 *  Implemented two lock personalities - FL_FLOCK and FL_POSIX.
 *
 *  FL_POSIX locks are created with calls to fcntl() and lockf() through the
 *  fcntl() system call. They have the semantics described above.
 *
 *  FL_FLOCK locks are created with calls to flock(), through the flock()
 *  system call, which is new. Old C libraries implement flock() via fcntl()
 *  and will continue to use the old, broken implementation.
 *
 *  FL_FLOCK locks follow the 4.4 BSD flock() semantics. They are associated
 *  with a file pointer (filp). As a result they can be shared by a parent
 *  process and its children after a fork(). They are removed when the last
 *  file descriptor referring to the file pointer is closed (unless explicitly
 *  unlocked). 
 *
 *  FL_FLOCK locks never deadlock, an existing lock is always removed before
 *  upgrading from shared to exclusive (or vice versa). When this happens
 *  any processes blocked by the current lock are woken up and allowed to
 *  run before the new lock is applied.
 *  Andy Walker (andy@lysaker.kvaerner.no), June 09, 1995
 *
 *  Removed some race conditions in flock_lock_file(), marked other possible
 *  races. Just grep for FIXME to see them. 
 *  Dmitry Gorodchanin (pgmdsg@ibi.com), February 09, 1996.
 *
 *  Addressed Dmitry's concerns. Deadlock checking no longer recursive.
 *  Lock allocation changed to GFP_ATOMIC as we can't afford to sleep
 *  once we've checked for blocking and deadlocking.
 *  Andy Walker (andy@lysaker.kvaerner.no), April 03, 1996.
 *
 *  Initial implementation of mandatory locks. SunOS turned out to be
 *  a rotten model, so I implemented the "obvious" semantics.
 *  See 'Documentation/filesystems/mandatory-locking.txt' for details.
 *  Andy Walker (andy@lysaker.kvaerner.no), April 06, 1996.
 *
 *  Don't allow mandatory locks on mmap()'ed files. Added simple functions to
 *  check if a file has mandatory locks, used by mmap(), open() and creat() to
 *  see if system call should be rejected. Ref. HP-UX/SunOS/Solaris Reference
 *  Manual, Section 2.
 *  Andy Walker (andy@lysaker.kvaerner.no), April 09, 1996.
 *
 *  Tidied up block list handling. Added '/proc/locks' interface.
 *  Andy Walker (andy@lysaker.kvaerner.no), April 24, 1996.
 *
 *  Fixed deadlock condition for pathological code that mixes calls to
 *  flock() and fcntl().
 *  Andy Walker (andy@lysaker.kvaerner.no), April 29, 1996.
 *
 *  Allow only one type of locking scheme (FL_POSIX or FL_FLOCK) to be in use
 *  for a given file at a time. Changed the CONFIG_LOCK_MANDATORY scheme to
 *  guarantee sensible behaviour in the case where file system modules might
 *  be compiled with different options than the kernel itself.
 *  Andy Walker (andy@lysaker.kvaerner.no), May 15, 1996.
 *
 *  Added a couple of missing wake_up() calls. Thanks to Thomas Meckel
 *  (Thomas.Meckel@mni.fh-giessen.de) for spotting this.
 *  Andy Walker (andy@lysaker.kvaerner.no), May 15, 1996.
 *
 *  Changed FL_POSIX locks to use the block list in the same way as FL_FLOCK
 *  locks. Changed process synchronisation to avoid dereferencing locks that
 *  have already been freed.
 *  Andy Walker (andy@lysaker.kvaerner.no), Sep 21, 1996.
 *
 *  Made the block list a circular list to minimise searching in the list.
 *  Andy Walker (andy@lysaker.kvaerner.no), Sep 25, 1996.
 *
 *  Made mandatory locking a mount option. Default is not to allow mandatory
 *  locking.
 *  Andy Walker (andy@lysaker.kvaerner.no), Oct 04, 1996.
 *
 *  Some adaptations for NFS support.
 *  Olaf Kirch (okir@monad.swb.de), Dec 1996,
 *
 *  Fixed /proc/locks interface so that we can't overrun the buffer we are handed.
 *  Andy Walker (andy@lysaker.kvaerner.no), May 12, 1997.
 *
 *  Use slab allocator instead of kmalloc/kfree.
 *  Use generic list implementation from <linux/list.h>.
 *  Sped up posix_locks_deadlock by only considering blocked locks.
 *  Matthew Wilcox <willy@debian.org>, March, 2000.
 *
 *  Leases and LOCK_MAND
 *  Matthew Wilcox <willy@debian.org>, June, 2000.
 *  Stephen Rothwell <sfr@canb.auug.org.au>, June, 2000.
 */

#include <linux/capability.h>
#include <linux/file.h>
#include <linux/fdtable.h>
#include <linux/fs.h>
#include <linux/init.h>
#include <linux/module.h>
#include <linux/security.h>
#include <linux/slab.h>
#include <linux/syscalls.h>
#include <linux/time.h>
#include <linux/rcupdate.h>
#include <linux/pid_namespace.h>
#include <linux/hashtable.h>
#include <linux/percpu.h>
#include <linux/lglock.h>

#include <asm/uaccess.h>

#define IS_POSIX(fl)	(fl->fl_flags & FL_POSIX)
#define IS_FLOCK(fl)	(fl->fl_flags & FL_FLOCK)
#define IS_LEASE(fl)	(fl->fl_flags & (FL_LEASE|FL_DELEG))
<<<<<<< HEAD
#define IS_FILE_PVT(fl)	(fl->fl_flags & FL_FILE_PVT)
=======
#define IS_OFDLCK(fl)	(fl->fl_flags & FL_OFDLCK)
>>>>>>> f58b8487

static bool lease_breaking(struct file_lock *fl)
{
	return fl->fl_flags & (FL_UNLOCK_PENDING | FL_DOWNGRADE_PENDING);
}

static int target_leasetype(struct file_lock *fl)
{
	if (fl->fl_flags & FL_UNLOCK_PENDING)
		return F_UNLCK;
	if (fl->fl_flags & FL_DOWNGRADE_PENDING)
		return F_RDLCK;
	return fl->fl_type;
}

int leases_enable = 1;
int lease_break_time = 45;

#define for_each_lock(inode, lockp) \
	for (lockp = &inode->i_flock; *lockp != NULL; lockp = &(*lockp)->fl_next)

/*
 * The global file_lock_list is only used for displaying /proc/locks, so we
 * keep a list on each CPU, with each list protected by its own spinlock via
 * the file_lock_lglock. Note that alterations to the list also require that
 * the relevant i_lock is held.
 */
DEFINE_STATIC_LGLOCK(file_lock_lglock);
static DEFINE_PER_CPU(struct hlist_head, file_lock_list);

/*
 * The blocked_hash is used to find POSIX lock loops for deadlock detection.
 * It is protected by blocked_lock_lock.
 *
 * We hash locks by lockowner in order to optimize searching for the lock a
 * particular lockowner is waiting on.
 *
 * FIXME: make this value scale via some heuristic? We generally will want more
 * buckets when we have more lockowners holding locks, but that's a little
 * difficult to determine without knowing what the workload will look like.
 */
#define BLOCKED_HASH_BITS	7
static DEFINE_HASHTABLE(blocked_hash, BLOCKED_HASH_BITS);

/*
 * This lock protects the blocked_hash. Generally, if you're accessing it, you
 * want to be holding this lock.
 *
 * In addition, it also protects the fl->fl_block list, and the fl->fl_next
 * pointer for file_lock structures that are acting as lock requests (in
 * contrast to those that are acting as records of acquired locks).
 *
 * Note that when we acquire this lock in order to change the above fields,
 * we often hold the i_lock as well. In certain cases, when reading the fields
 * protected by this lock, we can skip acquiring it iff we already hold the
 * i_lock.
 *
 * In particular, adding an entry to the fl_block list requires that you hold
 * both the i_lock and the blocked_lock_lock (acquired in that order). Deleting
 * an entry from the list however only requires the file_lock_lock.
 */
static DEFINE_SPINLOCK(blocked_lock_lock);

static struct kmem_cache *filelock_cache __read_mostly;

static void locks_init_lock_heads(struct file_lock *fl)
{
	INIT_HLIST_NODE(&fl->fl_link);
	INIT_LIST_HEAD(&fl->fl_block);
	init_waitqueue_head(&fl->fl_wait);
}

/* Allocate an empty lock structure. */
struct file_lock *locks_alloc_lock(void)
{
	struct file_lock *fl = kmem_cache_zalloc(filelock_cache, GFP_KERNEL);

	if (fl)
		locks_init_lock_heads(fl);

	return fl;
}
EXPORT_SYMBOL_GPL(locks_alloc_lock);

void locks_release_private(struct file_lock *fl)
{
	if (fl->fl_ops) {
		if (fl->fl_ops->fl_release_private)
			fl->fl_ops->fl_release_private(fl);
		fl->fl_ops = NULL;
	}
	fl->fl_lmops = NULL;

}
EXPORT_SYMBOL_GPL(locks_release_private);

/* Free a lock which is not in use. */
void locks_free_lock(struct file_lock *fl)
{
	BUG_ON(waitqueue_active(&fl->fl_wait));
	BUG_ON(!list_empty(&fl->fl_block));
	BUG_ON(!hlist_unhashed(&fl->fl_link));

	locks_release_private(fl);
	kmem_cache_free(filelock_cache, fl);
}
EXPORT_SYMBOL(locks_free_lock);

void locks_init_lock(struct file_lock *fl)
{
	memset(fl, 0, sizeof(struct file_lock));
	locks_init_lock_heads(fl);
}

EXPORT_SYMBOL(locks_init_lock);

static void locks_copy_private(struct file_lock *new, struct file_lock *fl)
{
	if (fl->fl_ops) {
		if (fl->fl_ops->fl_copy_lock)
			fl->fl_ops->fl_copy_lock(new, fl);
		new->fl_ops = fl->fl_ops;
	}
	if (fl->fl_lmops)
		new->fl_lmops = fl->fl_lmops;
}

/*
 * Initialize a new lock from an existing file_lock structure.
 */
void __locks_copy_lock(struct file_lock *new, const struct file_lock *fl)
{
	new->fl_owner = fl->fl_owner;
	new->fl_pid = fl->fl_pid;
	new->fl_file = NULL;
	new->fl_flags = fl->fl_flags;
	new->fl_type = fl->fl_type;
	new->fl_start = fl->fl_start;
	new->fl_end = fl->fl_end;
	new->fl_ops = NULL;
	new->fl_lmops = NULL;
}
EXPORT_SYMBOL(__locks_copy_lock);

void locks_copy_lock(struct file_lock *new, struct file_lock *fl)
{
	locks_release_private(new);

	__locks_copy_lock(new, fl);
	new->fl_file = fl->fl_file;
	new->fl_ops = fl->fl_ops;
	new->fl_lmops = fl->fl_lmops;

	locks_copy_private(new, fl);
}

EXPORT_SYMBOL(locks_copy_lock);

static inline int flock_translate_cmd(int cmd) {
	if (cmd & LOCK_MAND)
		return cmd & (LOCK_MAND | LOCK_RW);
	switch (cmd) {
	case LOCK_SH:
		return F_RDLCK;
	case LOCK_EX:
		return F_WRLCK;
	case LOCK_UN:
		return F_UNLCK;
	}
	return -EINVAL;
}

/* Fill in a file_lock structure with an appropriate FLOCK lock. */
static int flock_make_lock(struct file *filp, struct file_lock **lock,
		unsigned int cmd)
{
	struct file_lock *fl;
	int type = flock_translate_cmd(cmd);
	if (type < 0)
		return type;
	
	fl = locks_alloc_lock();
	if (fl == NULL)
		return -ENOMEM;

	fl->fl_file = filp;
	fl->fl_pid = current->tgid;
	fl->fl_flags = FL_FLOCK;
	fl->fl_type = type;
	fl->fl_end = OFFSET_MAX;
	
	*lock = fl;
	return 0;
}

static int assign_type(struct file_lock *fl, long type)
{
	switch (type) {
	case F_RDLCK:
	case F_WRLCK:
	case F_UNLCK:
		fl->fl_type = type;
		break;
	default:
		return -EINVAL;
	}
	return 0;
}

static int flock64_to_posix_lock(struct file *filp, struct file_lock *fl,
				 struct flock64 *l)
{
	switch (l->l_whence) {
	case SEEK_SET:
		fl->fl_start = 0;
		break;
	case SEEK_CUR:
		fl->fl_start = filp->f_pos;
		break;
	case SEEK_END:
		fl->fl_start = i_size_read(file_inode(filp));
		break;
	default:
		return -EINVAL;
	}
	if (l->l_start > OFFSET_MAX - fl->fl_start)
		return -EOVERFLOW;
	fl->fl_start += l->l_start;
	if (fl->fl_start < 0)
		return -EINVAL;

	/* POSIX-1996 leaves the case l->l_len < 0 undefined;
	   POSIX-2001 defines it. */
	if (l->l_len > 0) {
		if (l->l_len - 1 > OFFSET_MAX - fl->fl_start)
			return -EOVERFLOW;
		fl->fl_end = fl->fl_start + l->l_len - 1;

	} else if (l->l_len < 0) {
		if (fl->fl_start + l->l_len < 0)
			return -EINVAL;
		fl->fl_end = fl->fl_start - 1;
		fl->fl_start += l->l_len;
	} else
		fl->fl_end = OFFSET_MAX;

	fl->fl_owner = current->files;
	fl->fl_pid = current->tgid;
	fl->fl_file = filp;
	fl->fl_flags = FL_POSIX;
	fl->fl_ops = NULL;
	fl->fl_lmops = NULL;

	/* Ensure that fl->fl_filp has compatible f_mode */
	switch (l->l_type) {
	case F_RDLCK:
		if (!(filp->f_mode & FMODE_READ))
			return -EBADF;
		break;
	case F_WRLCK:
		if (!(filp->f_mode & FMODE_WRITE))
			return -EBADF;
		break;
	}

	return assign_type(fl, l->l_type);
}

/* Verify a "struct flock" and copy it to a "struct file_lock" as a POSIX
 * style lock.
 */
static int flock_to_posix_lock(struct file *filp, struct file_lock *fl,
			       struct flock *l)
{
	struct flock64 ll = {
		.l_type = l->l_type,
		.l_whence = l->l_whence,
		.l_start = l->l_start,
		.l_len = l->l_len,
	};

	return flock64_to_posix_lock(filp, fl, &ll);
}

/* default lease lock manager operations */
static void lease_break_callback(struct file_lock *fl)
{
	kill_fasync(&fl->fl_fasync, SIGIO, POLL_MSG);
}

static const struct lock_manager_operations lease_manager_ops = {
	.lm_break = lease_break_callback,
	.lm_change = lease_modify,
};

/*
 * Initialize a lease, use the default lock manager operations
 */
static int lease_init(struct file *filp, long type, struct file_lock *fl)
 {
	if (assign_type(fl, type) != 0)
		return -EINVAL;

	fl->fl_owner = current->files;
	fl->fl_pid = current->tgid;

	fl->fl_file = filp;
	fl->fl_flags = FL_LEASE;
	fl->fl_start = 0;
	fl->fl_end = OFFSET_MAX;
	fl->fl_ops = NULL;
	fl->fl_lmops = &lease_manager_ops;
	return 0;
}

/* Allocate a file_lock initialised to this type of lease */
static struct file_lock *lease_alloc(struct file *filp, long type)
{
	struct file_lock *fl = locks_alloc_lock();
	int error = -ENOMEM;

	if (fl == NULL)
		return ERR_PTR(error);

	error = lease_init(filp, type, fl);
	if (error) {
		locks_free_lock(fl);
		return ERR_PTR(error);
	}
	return fl;
}

/* Check if two locks overlap each other.
 */
static inline int locks_overlap(struct file_lock *fl1, struct file_lock *fl2)
{
	return ((fl1->fl_end >= fl2->fl_start) &&
		(fl2->fl_end >= fl1->fl_start));
}

/*
 * Check whether two locks have the same owner.
 */
static int posix_same_owner(struct file_lock *fl1, struct file_lock *fl2)
{
	if (fl1->fl_lmops && fl1->fl_lmops->lm_compare_owner)
		return fl2->fl_lmops == fl1->fl_lmops &&
			fl1->fl_lmops->lm_compare_owner(fl1, fl2);
	return fl1->fl_owner == fl2->fl_owner;
}

/* Must be called with the i_lock held! */
static void locks_insert_global_locks(struct file_lock *fl)
{
	lg_local_lock(&file_lock_lglock);
	fl->fl_link_cpu = smp_processor_id();
	hlist_add_head(&fl->fl_link, this_cpu_ptr(&file_lock_list));
	lg_local_unlock(&file_lock_lglock);
}

/* Must be called with the i_lock held! */
static void locks_delete_global_locks(struct file_lock *fl)
{
	/*
	 * Avoid taking lock if already unhashed. This is safe since this check
	 * is done while holding the i_lock, and new insertions into the list
	 * also require that it be held.
	 */
	if (hlist_unhashed(&fl->fl_link))
		return;
	lg_local_lock_cpu(&file_lock_lglock, fl->fl_link_cpu);
	hlist_del_init(&fl->fl_link);
	lg_local_unlock_cpu(&file_lock_lglock, fl->fl_link_cpu);
}

static unsigned long
posix_owner_key(struct file_lock *fl)
{
	if (fl->fl_lmops && fl->fl_lmops->lm_owner_key)
		return fl->fl_lmops->lm_owner_key(fl);
	return (unsigned long)fl->fl_owner;
}

static void locks_insert_global_blocked(struct file_lock *waiter)
{
	hash_add(blocked_hash, &waiter->fl_link, posix_owner_key(waiter));
}

static void locks_delete_global_blocked(struct file_lock *waiter)
{
	hash_del(&waiter->fl_link);
}

/* Remove waiter from blocker's block list.
 * When blocker ends up pointing to itself then the list is empty.
 *
 * Must be called with blocked_lock_lock held.
 */
static void __locks_delete_block(struct file_lock *waiter)
{
	locks_delete_global_blocked(waiter);
	list_del_init(&waiter->fl_block);
	waiter->fl_next = NULL;
}

static void locks_delete_block(struct file_lock *waiter)
{
	spin_lock(&blocked_lock_lock);
	__locks_delete_block(waiter);
	spin_unlock(&blocked_lock_lock);
}

/* Insert waiter into blocker's block list.
 * We use a circular list so that processes can be easily woken up in
 * the order they blocked. The documentation doesn't require this but
 * it seems like the reasonable thing to do.
 *
 * Must be called with both the i_lock and blocked_lock_lock held. The fl_block
 * list itself is protected by the blocked_lock_lock, but by ensuring that the
 * i_lock is also held on insertions we can avoid taking the blocked_lock_lock
 * in some cases when we see that the fl_block list is empty.
 */
static void __locks_insert_block(struct file_lock *blocker,
					struct file_lock *waiter)
{
	BUG_ON(!list_empty(&waiter->fl_block));
	waiter->fl_next = blocker;
	list_add_tail(&waiter->fl_block, &blocker->fl_block);
<<<<<<< HEAD
	if (IS_POSIX(blocker) && !IS_FILE_PVT(blocker))
=======
	if (IS_POSIX(blocker) && !IS_OFDLCK(blocker))
>>>>>>> f58b8487
		locks_insert_global_blocked(waiter);
}

/* Must be called with i_lock held. */
static void locks_insert_block(struct file_lock *blocker,
					struct file_lock *waiter)
{
	spin_lock(&blocked_lock_lock);
	__locks_insert_block(blocker, waiter);
	spin_unlock(&blocked_lock_lock);
}

/*
 * Wake up processes blocked waiting for blocker.
 *
 * Must be called with the inode->i_lock held!
 */
static void locks_wake_up_blocks(struct file_lock *blocker)
{
	/*
	 * Avoid taking global lock if list is empty. This is safe since new
	 * blocked requests are only added to the list under the i_lock, and
	 * the i_lock is always held here. Note that removal from the fl_block
	 * list does not require the i_lock, so we must recheck list_empty()
	 * after acquiring the blocked_lock_lock.
	 */
	if (list_empty(&blocker->fl_block))
		return;

	spin_lock(&blocked_lock_lock);
	while (!list_empty(&blocker->fl_block)) {
		struct file_lock *waiter;

		waiter = list_first_entry(&blocker->fl_block,
				struct file_lock, fl_block);
		__locks_delete_block(waiter);
		if (waiter->fl_lmops && waiter->fl_lmops->lm_notify)
			waiter->fl_lmops->lm_notify(waiter);
		else
			wake_up(&waiter->fl_wait);
	}
	spin_unlock(&blocked_lock_lock);
}

/* Insert file lock fl into an inode's lock list at the position indicated
 * by pos. At the same time add the lock to the global file lock list.
 *
 * Must be called with the i_lock held!
 */
static void locks_insert_lock(struct file_lock **pos, struct file_lock *fl)
{
	fl->fl_nspid = get_pid(task_tgid(current));

	/* insert into file's list */
	fl->fl_next = *pos;
	*pos = fl;

	locks_insert_global_locks(fl);
}

/**
 * locks_delete_lock - Delete a lock and then free it.
 * @thisfl_p: pointer that points to the fl_next field of the previous
 * 	      inode->i_flock list entry
 *
 * Unlink a lock from all lists and free the namespace reference, but don't
 * free it yet. Wake up processes that are blocked waiting for this lock and
 * notify the FS that the lock has been cleared.
 *
 * Must be called with the i_lock held!
 */
static void locks_unlink_lock(struct file_lock **thisfl_p)
{
	struct file_lock *fl = *thisfl_p;

	locks_delete_global_locks(fl);

	*thisfl_p = fl->fl_next;
	fl->fl_next = NULL;

	if (fl->fl_nspid) {
		put_pid(fl->fl_nspid);
		fl->fl_nspid = NULL;
	}

	locks_wake_up_blocks(fl);
}

/*
 * Unlink a lock from all lists and free it.
 *
 * Must be called with i_lock held!
 */
static void locks_delete_lock(struct file_lock **thisfl_p)
{
	struct file_lock *fl = *thisfl_p;

	locks_unlink_lock(thisfl_p);
	locks_free_lock(fl);
}

/* Determine if lock sys_fl blocks lock caller_fl. Common functionality
 * checks for shared/exclusive status of overlapping locks.
 */
static int locks_conflict(struct file_lock *caller_fl, struct file_lock *sys_fl)
{
	if (sys_fl->fl_type == F_WRLCK)
		return 1;
	if (caller_fl->fl_type == F_WRLCK)
		return 1;
	return 0;
}

/* Determine if lock sys_fl blocks lock caller_fl. POSIX specific
 * checking before calling the locks_conflict().
 */
static int posix_locks_conflict(struct file_lock *caller_fl, struct file_lock *sys_fl)
{
	/* POSIX locks owned by the same process do not conflict with
	 * each other.
	 */
	if (!IS_POSIX(sys_fl) || posix_same_owner(caller_fl, sys_fl))
		return (0);

	/* Check whether they overlap */
	if (!locks_overlap(caller_fl, sys_fl))
		return 0;

	return (locks_conflict(caller_fl, sys_fl));
}

/* Determine if lock sys_fl blocks lock caller_fl. FLOCK specific
 * checking before calling the locks_conflict().
 */
static int flock_locks_conflict(struct file_lock *caller_fl, struct file_lock *sys_fl)
{
	/* FLOCK locks referring to the same filp do not conflict with
	 * each other.
	 */
	if (!IS_FLOCK(sys_fl) || (caller_fl->fl_file == sys_fl->fl_file))
		return (0);
	if ((caller_fl->fl_type & LOCK_MAND) || (sys_fl->fl_type & LOCK_MAND))
		return 0;

	return (locks_conflict(caller_fl, sys_fl));
}

void
posix_test_lock(struct file *filp, struct file_lock *fl)
{
	struct file_lock *cfl;
	struct inode *inode = file_inode(filp);

	spin_lock(&inode->i_lock);
	for (cfl = file_inode(filp)->i_flock; cfl; cfl = cfl->fl_next) {
		if (!IS_POSIX(cfl))
			continue;
		if (posix_locks_conflict(fl, cfl))
			break;
	}
	if (cfl) {
		__locks_copy_lock(fl, cfl);
		if (cfl->fl_nspid)
			fl->fl_pid = pid_vnr(cfl->fl_nspid);
	} else
		fl->fl_type = F_UNLCK;
	spin_unlock(&inode->i_lock);
	return;
}
EXPORT_SYMBOL(posix_test_lock);

/*
 * Deadlock detection:
 *
 * We attempt to detect deadlocks that are due purely to posix file
 * locks.
 *
 * We assume that a task can be waiting for at most one lock at a time.
 * So for any acquired lock, the process holding that lock may be
 * waiting on at most one other lock.  That lock in turns may be held by
 * someone waiting for at most one other lock.  Given a requested lock
 * caller_fl which is about to wait for a conflicting lock block_fl, we
 * follow this chain of waiters to ensure we are not about to create a
 * cycle.
 *
 * Since we do this before we ever put a process to sleep on a lock, we
 * are ensured that there is never a cycle; that is what guarantees that
 * the while() loop in posix_locks_deadlock() eventually completes.
 *
 * Note: the above assumption may not be true when handling lock
 * requests from a broken NFS client. It may also fail in the presence
 * of tasks (such as posix threads) sharing the same open file table.
 * To handle those cases, we just bail out after a few iterations.
 *
<<<<<<< HEAD
 * For FL_FILE_PVT locks, the owner is the filp, not the files_struct.
=======
 * For FL_OFDLCK locks, the owner is the filp, not the files_struct.
>>>>>>> f58b8487
 * Because the owner is not even nominally tied to a thread of
 * execution, the deadlock detection below can't reasonably work well. Just
 * skip it for those.
 *
<<<<<<< HEAD
 * In principle, we could do a more limited deadlock detection on FL_FILE_PVT
=======
 * In principle, we could do a more limited deadlock detection on FL_OFDLCK
>>>>>>> f58b8487
 * locks that just checks for the case where two tasks are attempting to
 * upgrade from read to write locks on the same inode.
 */

#define MAX_DEADLK_ITERATIONS 10

/* Find a lock that the owner of the given block_fl is blocking on. */
static struct file_lock *what_owner_is_waiting_for(struct file_lock *block_fl)
{
	struct file_lock *fl;

	hash_for_each_possible(blocked_hash, fl, fl_link, posix_owner_key(block_fl)) {
		if (posix_same_owner(fl, block_fl))
			return fl->fl_next;
	}
	return NULL;
}

/* Must be called with the blocked_lock_lock held! */
static int posix_locks_deadlock(struct file_lock *caller_fl,
				struct file_lock *block_fl)
{
	int i = 0;

	/*
	 * This deadlock detector can't reasonably detect deadlocks with
<<<<<<< HEAD
	 * FL_FILE_PVT locks, since they aren't owned by a process, per-se.
	 */
	if (IS_FILE_PVT(caller_fl))
=======
	 * FL_OFDLCK locks, since they aren't owned by a process, per-se.
	 */
	if (IS_OFDLCK(caller_fl))
>>>>>>> f58b8487
		return 0;

	while ((block_fl = what_owner_is_waiting_for(block_fl))) {
		if (i++ > MAX_DEADLK_ITERATIONS)
			return 0;
		if (posix_same_owner(caller_fl, block_fl))
			return 1;
	}
	return 0;
}

/* Try to create a FLOCK lock on filp. We always insert new FLOCK locks
 * after any leases, but before any posix locks.
 *
 * Note that if called with an FL_EXISTS argument, the caller may determine
 * whether or not a lock was successfully freed by testing the return
 * value for -ENOENT.
 */
static int flock_lock_file(struct file *filp, struct file_lock *request)
{
	struct file_lock *new_fl = NULL;
	struct file_lock **before;
	struct inode * inode = file_inode(filp);
	int error = 0;
	int found = 0;

	if (!(request->fl_flags & FL_ACCESS) && (request->fl_type != F_UNLCK)) {
		new_fl = locks_alloc_lock();
		if (!new_fl)
			return -ENOMEM;
	}

	spin_lock(&inode->i_lock);
	if (request->fl_flags & FL_ACCESS)
		goto find_conflict;

	for_each_lock(inode, before) {
		struct file_lock *fl = *before;
		if (IS_POSIX(fl))
			break;
		if (IS_LEASE(fl))
			continue;
		if (filp != fl->fl_file)
			continue;
		if (request->fl_type == fl->fl_type)
			goto out;
		found = 1;
		locks_delete_lock(before);
		break;
	}

	if (request->fl_type == F_UNLCK) {
		if ((request->fl_flags & FL_EXISTS) && !found)
			error = -ENOENT;
		goto out;
	}

	/*
	 * If a higher-priority process was blocked on the old file lock,
	 * give it the opportunity to lock the file.
	 */
	if (found) {
		spin_unlock(&inode->i_lock);
		cond_resched();
		spin_lock(&inode->i_lock);
	}

find_conflict:
	for_each_lock(inode, before) {
		struct file_lock *fl = *before;
		if (IS_POSIX(fl))
			break;
		if (IS_LEASE(fl))
			continue;
		if (!flock_locks_conflict(request, fl))
			continue;
		error = -EAGAIN;
		if (!(request->fl_flags & FL_SLEEP))
			goto out;
		error = FILE_LOCK_DEFERRED;
		locks_insert_block(fl, request);
		goto out;
	}
	if (request->fl_flags & FL_ACCESS)
		goto out;
	locks_copy_lock(new_fl, request);
	locks_insert_lock(before, new_fl);
	new_fl = NULL;
	error = 0;

out:
	spin_unlock(&inode->i_lock);
	if (new_fl)
		locks_free_lock(new_fl);
	return error;
}

static int __posix_lock_file(struct inode *inode, struct file_lock *request, struct file_lock *conflock)
{
	struct file_lock *fl;
	struct file_lock *new_fl = NULL;
	struct file_lock *new_fl2 = NULL;
	struct file_lock *left = NULL;
	struct file_lock *right = NULL;
	struct file_lock **before;
	int error;
	bool added = false;

	/*
	 * We may need two file_lock structures for this operation,
	 * so we get them in advance to avoid races.
	 *
	 * In some cases we can be sure, that no new locks will be needed
	 */
	if (!(request->fl_flags & FL_ACCESS) &&
	    (request->fl_type != F_UNLCK ||
	     request->fl_start != 0 || request->fl_end != OFFSET_MAX)) {
		new_fl = locks_alloc_lock();
		new_fl2 = locks_alloc_lock();
	}

	spin_lock(&inode->i_lock);
	/*
	 * New lock request. Walk all POSIX locks and look for conflicts. If
	 * there are any, either return error or put the request on the
	 * blocker's list of waiters and the global blocked_hash.
	 */
	if (request->fl_type != F_UNLCK) {
		for_each_lock(inode, before) {
			fl = *before;
			if (!IS_POSIX(fl))
				continue;
			if (!posix_locks_conflict(request, fl))
				continue;
			if (conflock)
				__locks_copy_lock(conflock, fl);
			error = -EAGAIN;
			if (!(request->fl_flags & FL_SLEEP))
				goto out;
			/*
			 * Deadlock detection and insertion into the blocked
			 * locks list must be done while holding the same lock!
			 */
			error = -EDEADLK;
			spin_lock(&blocked_lock_lock);
			if (likely(!posix_locks_deadlock(request, fl))) {
				error = FILE_LOCK_DEFERRED;
				__locks_insert_block(fl, request);
			}
			spin_unlock(&blocked_lock_lock);
			goto out;
  		}
  	}

	/* If we're just looking for a conflict, we're done. */
	error = 0;
	if (request->fl_flags & FL_ACCESS)
		goto out;

	/*
	 * Find the first old lock with the same owner as the new lock.
	 */
	
	before = &inode->i_flock;

	/* First skip locks owned by other processes.  */
	while ((fl = *before) && (!IS_POSIX(fl) ||
				  !posix_same_owner(request, fl))) {
		before = &fl->fl_next;
	}

	/* Process locks with this owner. */
	while ((fl = *before) && posix_same_owner(request, fl)) {
		/* Detect adjacent or overlapping regions (if same lock type)
		 */
		if (request->fl_type == fl->fl_type) {
			/* In all comparisons of start vs end, use
			 * "start - 1" rather than "end + 1". If end
			 * is OFFSET_MAX, end + 1 will become negative.
			 */
			if (fl->fl_end < request->fl_start - 1)
				goto next_lock;
			/* If the next lock in the list has entirely bigger
			 * addresses than the new one, insert the lock here.
			 */
			if (fl->fl_start - 1 > request->fl_end)
				break;

			/* If we come here, the new and old lock are of the
			 * same type and adjacent or overlapping. Make one
			 * lock yielding from the lower start address of both
			 * locks to the higher end address.
			 */
			if (fl->fl_start > request->fl_start)
				fl->fl_start = request->fl_start;
			else
				request->fl_start = fl->fl_start;
			if (fl->fl_end < request->fl_end)
				fl->fl_end = request->fl_end;
			else
				request->fl_end = fl->fl_end;
			if (added) {
				locks_delete_lock(before);
				continue;
			}
			request = fl;
			added = true;
		}
		else {
			/* Processing for different lock types is a bit
			 * more complex.
			 */
			if (fl->fl_end < request->fl_start)
				goto next_lock;
			if (fl->fl_start > request->fl_end)
				break;
			if (request->fl_type == F_UNLCK)
				added = true;
			if (fl->fl_start < request->fl_start)
				left = fl;
			/* If the next lock in the list has a higher end
			 * address than the new one, insert the new one here.
			 */
			if (fl->fl_end > request->fl_end) {
				right = fl;
				break;
			}
			if (fl->fl_start >= request->fl_start) {
				/* The new lock completely replaces an old
				 * one (This may happen several times).
				 */
				if (added) {
					locks_delete_lock(before);
					continue;
				}
				/* Replace the old lock with the new one.
				 * Wake up anybody waiting for the old one,
				 * as the change in lock type might satisfy
				 * their needs.
				 */
				locks_wake_up_blocks(fl);
				fl->fl_start = request->fl_start;
				fl->fl_end = request->fl_end;
				fl->fl_type = request->fl_type;
				locks_release_private(fl);
				locks_copy_private(fl, request);
				request = fl;
				added = true;
			}
		}
		/* Go on to next lock.
		 */
	next_lock:
		before = &fl->fl_next;
	}

	/*
	 * The above code only modifies existing locks in case of merging or
	 * replacing. If new lock(s) need to be inserted all modifications are
	 * done below this, so it's safe yet to bail out.
	 */
	error = -ENOLCK; /* "no luck" */
	if (right && left == right && !new_fl2)
		goto out;

	error = 0;
	if (!added) {
		if (request->fl_type == F_UNLCK) {
			if (request->fl_flags & FL_EXISTS)
				error = -ENOENT;
			goto out;
		}

		if (!new_fl) {
			error = -ENOLCK;
			goto out;
		}
		locks_copy_lock(new_fl, request);
		locks_insert_lock(before, new_fl);
		new_fl = NULL;
	}
	if (right) {
		if (left == right) {
			/* The new lock breaks the old one in two pieces,
			 * so we have to use the second new lock.
			 */
			left = new_fl2;
			new_fl2 = NULL;
			locks_copy_lock(left, right);
			locks_insert_lock(before, left);
		}
		right->fl_start = request->fl_end + 1;
		locks_wake_up_blocks(right);
	}
	if (left) {
		left->fl_end = request->fl_start - 1;
		locks_wake_up_blocks(left);
	}
 out:
	spin_unlock(&inode->i_lock);
	/*
	 * Free any unused locks.
	 */
	if (new_fl)
		locks_free_lock(new_fl);
	if (new_fl2)
		locks_free_lock(new_fl2);
	return error;
}

/**
 * posix_lock_file - Apply a POSIX-style lock to a file
 * @filp: The file to apply the lock to
 * @fl: The lock to be applied
 * @conflock: Place to return a copy of the conflicting lock, if found.
 *
 * Add a POSIX style lock to a file.
 * We merge adjacent & overlapping locks whenever possible.
 * POSIX locks are sorted by owner task, then by starting address
 *
 * Note that if called with an FL_EXISTS argument, the caller may determine
 * whether or not a lock was successfully freed by testing the return
 * value for -ENOENT.
 */
int posix_lock_file(struct file *filp, struct file_lock *fl,
			struct file_lock *conflock)
{
	return __posix_lock_file(file_inode(filp), fl, conflock);
}
EXPORT_SYMBOL(posix_lock_file);

/**
 * posix_lock_file_wait - Apply a POSIX-style lock to a file
 * @filp: The file to apply the lock to
 * @fl: The lock to be applied
 *
 * Add a POSIX style lock to a file.
 * We merge adjacent & overlapping locks whenever possible.
 * POSIX locks are sorted by owner task, then by starting address
 */
int posix_lock_file_wait(struct file *filp, struct file_lock *fl)
{
	int error;
	might_sleep ();
	for (;;) {
		error = posix_lock_file(filp, fl, NULL);
		if (error != FILE_LOCK_DEFERRED)
			break;
		error = wait_event_interruptible(fl->fl_wait, !fl->fl_next);
		if (!error)
			continue;

		locks_delete_block(fl);
		break;
	}
	return error;
}
EXPORT_SYMBOL(posix_lock_file_wait);

/**
 * locks_mandatory_locked - Check for an active lock
 * @file: the file to check
 *
 * Searches the inode's list of locks to find any POSIX locks which conflict.
 * This function is called from locks_verify_locked() only.
 */
int locks_mandatory_locked(struct file *file)
{
	struct inode *inode = file_inode(file);
	fl_owner_t owner = current->files;
	struct file_lock *fl;

	/*
	 * Search the lock list for this inode for any POSIX locks.
	 */
	spin_lock(&inode->i_lock);
	for (fl = inode->i_flock; fl != NULL; fl = fl->fl_next) {
		if (!IS_POSIX(fl))
			continue;
		if (fl->fl_owner != owner && fl->fl_owner != (fl_owner_t)file)
			break;
	}
	spin_unlock(&inode->i_lock);
	return fl ? -EAGAIN : 0;
}

/**
 * locks_mandatory_area - Check for a conflicting lock
 * @read_write: %FLOCK_VERIFY_WRITE for exclusive access, %FLOCK_VERIFY_READ
 *		for shared
 * @inode:      the file to check
 * @filp:       how the file was opened (if it was)
 * @offset:     start of area to check
 * @count:      length of area to check
 *
 * Searches the inode's list of locks to find any POSIX locks which conflict.
 * This function is called from rw_verify_area() and
 * locks_verify_truncate().
 */
int locks_mandatory_area(int read_write, struct inode *inode,
			 struct file *filp, loff_t offset,
			 size_t count)
{
	struct file_lock fl;
	int error;
	bool sleep = false;

	locks_init_lock(&fl);
	fl.fl_pid = current->tgid;
	fl.fl_file = filp;
	fl.fl_flags = FL_POSIX | FL_ACCESS;
	if (filp && !(filp->f_flags & O_NONBLOCK))
		sleep = true;
	fl.fl_type = (read_write == FLOCK_VERIFY_WRITE) ? F_WRLCK : F_RDLCK;
	fl.fl_start = offset;
	fl.fl_end = offset + count - 1;

	for (;;) {
		if (filp) {
			fl.fl_owner = (fl_owner_t)filp;
			fl.fl_flags &= ~FL_SLEEP;
			error = __posix_lock_file(inode, &fl, NULL);
			if (!error)
				break;
		}

		if (sleep)
			fl.fl_flags |= FL_SLEEP;
		fl.fl_owner = current->files;
		error = __posix_lock_file(inode, &fl, NULL);
		if (error != FILE_LOCK_DEFERRED)
			break;
		error = wait_event_interruptible(fl.fl_wait, !fl.fl_next);
		if (!error) {
			/*
			 * If we've been sleeping someone might have
			 * changed the permissions behind our back.
			 */
			if (__mandatory_lock(inode))
				continue;
		}

		locks_delete_block(&fl);
		break;
	}

	return error;
}

EXPORT_SYMBOL(locks_mandatory_area);

static void lease_clear_pending(struct file_lock *fl, int arg)
{
	switch (arg) {
	case F_UNLCK:
		fl->fl_flags &= ~FL_UNLOCK_PENDING;
		/* fall through: */
	case F_RDLCK:
		fl->fl_flags &= ~FL_DOWNGRADE_PENDING;
	}
}

/* We already had a lease on this file; just change its type */
int lease_modify(struct file_lock **before, int arg)
{
	struct file_lock *fl = *before;
	int error = assign_type(fl, arg);

	if (error)
		return error;
	lease_clear_pending(fl, arg);
	locks_wake_up_blocks(fl);
	if (arg == F_UNLCK) {
		struct file *filp = fl->fl_file;

		f_delown(filp);
		filp->f_owner.signum = 0;
		fasync_helper(0, fl->fl_file, 0, &fl->fl_fasync);
		if (fl->fl_fasync != NULL) {
			printk(KERN_ERR "locks_delete_lock: fasync == %p\n", fl->fl_fasync);
			fl->fl_fasync = NULL;
		}
		locks_delete_lock(before);
	}
	return 0;
}

EXPORT_SYMBOL(lease_modify);

static bool past_time(unsigned long then)
{
	if (!then)
		/* 0 is a special value meaning "this never expires": */
		return false;
	return time_after(jiffies, then);
}

static void time_out_leases(struct inode *inode)
{
	struct file_lock **before;
	struct file_lock *fl;

	before = &inode->i_flock;
	while ((fl = *before) && IS_LEASE(fl) && lease_breaking(fl)) {
		if (past_time(fl->fl_downgrade_time))
			lease_modify(before, F_RDLCK);
		if (past_time(fl->fl_break_time))
			lease_modify(before, F_UNLCK);
		if (fl == *before)	/* lease_modify may have freed fl */
			before = &fl->fl_next;
	}
}

static bool leases_conflict(struct file_lock *lease, struct file_lock *breaker)
{
	if ((breaker->fl_flags & FL_DELEG) && (lease->fl_flags & FL_LEASE))
		return false;
	return locks_conflict(breaker, lease);
}

/**
 *	__break_lease	-	revoke all outstanding leases on file
 *	@inode: the inode of the file to return
 *	@mode: O_RDONLY: break only write leases; O_WRONLY or O_RDWR:
 *	    break all leases
 *	@type: FL_LEASE: break leases and delegations; FL_DELEG: break
 *	    only delegations
 *
 *	break_lease (inlined for speed) has checked there already is at least
 *	some kind of lock (maybe a lease) on this file.  Leases are broken on
 *	a call to open() or truncate().  This function can sleep unless you
 *	specified %O_NONBLOCK to your open().
 */
int __break_lease(struct inode *inode, unsigned int mode, unsigned int type)
{
	int error = 0;
	struct file_lock *new_fl, *flock;
	struct file_lock *fl;
	unsigned long break_time;
	int i_have_this_lease = 0;
	bool lease_conflict = false;
	int want_write = (mode & O_ACCMODE) != O_RDONLY;

	new_fl = lease_alloc(NULL, want_write ? F_WRLCK : F_RDLCK);
	if (IS_ERR(new_fl))
		return PTR_ERR(new_fl);
	new_fl->fl_flags = type;

	spin_lock(&inode->i_lock);

	time_out_leases(inode);

	flock = inode->i_flock;
	if ((flock == NULL) || !IS_LEASE(flock))
		goto out;

	for (fl = flock; fl && IS_LEASE(fl); fl = fl->fl_next) {
		if (leases_conflict(fl, new_fl)) {
			lease_conflict = true;
			if (fl->fl_owner == current->files)
				i_have_this_lease = 1;
		}
	}
	if (!lease_conflict)
		goto out;

	break_time = 0;
	if (lease_break_time > 0) {
		break_time = jiffies + lease_break_time * HZ;
		if (break_time == 0)
			break_time++;	/* so that 0 means no break time */
	}

	for (fl = flock; fl && IS_LEASE(fl); fl = fl->fl_next) {
		if (!leases_conflict(fl, new_fl))
			continue;
		if (want_write) {
			if (fl->fl_flags & FL_UNLOCK_PENDING)
				continue;
			fl->fl_flags |= FL_UNLOCK_PENDING;
			fl->fl_break_time = break_time;
		} else {
			if (lease_breaking(flock))
				continue;
			fl->fl_flags |= FL_DOWNGRADE_PENDING;
			fl->fl_downgrade_time = break_time;
		}
		fl->fl_lmops->lm_break(fl);
	}

	if (i_have_this_lease || (mode & O_NONBLOCK)) {
		error = -EWOULDBLOCK;
		goto out;
	}

restart:
	break_time = flock->fl_break_time;
	if (break_time != 0)
		break_time -= jiffies;
	if (break_time == 0)
		break_time++;
	locks_insert_block(flock, new_fl);
	spin_unlock(&inode->i_lock);
	error = wait_event_interruptible_timeout(new_fl->fl_wait,
						!new_fl->fl_next, break_time);
	spin_lock(&inode->i_lock);
	locks_delete_block(new_fl);
	if (error >= 0) {
		if (error == 0)
			time_out_leases(inode);
		/*
		 * Wait for the next conflicting lease that has not been
		 * broken yet
		 */
		for (flock = inode->i_flock; flock && IS_LEASE(flock);
				flock = flock->fl_next) {
			if (leases_conflict(new_fl, flock))
				goto restart;
		}
		error = 0;
	}

out:
	spin_unlock(&inode->i_lock);
	locks_free_lock(new_fl);
	return error;
}

EXPORT_SYMBOL(__break_lease);

/**
 *	lease_get_mtime - get the last modified time of an inode
 *	@inode: the inode
 *      @time:  pointer to a timespec which will contain the last modified time
 *
 * This is to force NFS clients to flush their caches for files with
 * exclusive leases.  The justification is that if someone has an
 * exclusive lease, then they could be modifying it.
 */
void lease_get_mtime(struct inode *inode, struct timespec *time)
{
	struct file_lock *flock = inode->i_flock;
	if (flock && IS_LEASE(flock) && (flock->fl_type == F_WRLCK))
		*time = current_fs_time(inode->i_sb);
	else
		*time = inode->i_mtime;
}

EXPORT_SYMBOL(lease_get_mtime);

/**
 *	fcntl_getlease - Enquire what lease is currently active
 *	@filp: the file
 *
 *	The value returned by this function will be one of
 *	(if no lease break is pending):
 *
 *	%F_RDLCK to indicate a shared lease is held.
 *
 *	%F_WRLCK to indicate an exclusive lease is held.
 *
 *	%F_UNLCK to indicate no lease is held.
 *
 *	(if a lease break is pending):
 *
 *	%F_RDLCK to indicate an exclusive lease needs to be
 *		changed to a shared lease (or removed).
 *
 *	%F_UNLCK to indicate the lease needs to be removed.
 *
 *	XXX: sfr & willy disagree over whether F_INPROGRESS
 *	should be returned to userspace.
 */
int fcntl_getlease(struct file *filp)
{
	struct file_lock *fl;
	struct inode *inode = file_inode(filp);
	int type = F_UNLCK;

	spin_lock(&inode->i_lock);
	time_out_leases(file_inode(filp));
	for (fl = file_inode(filp)->i_flock; fl && IS_LEASE(fl);
			fl = fl->fl_next) {
		if (fl->fl_file == filp) {
			type = target_leasetype(fl);
			break;
		}
	}
	spin_unlock(&inode->i_lock);
	return type;
}

/**
 * check_conflicting_open - see if the given dentry points to a file that has
 * 			    an existing open that would conflict with the
 * 			    desired lease.
 * @dentry:	dentry to check
 * @arg:	type of lease that we're trying to acquire
 *
 * Check to see if there's an existing open fd on this file that would
 * conflict with the lease we're trying to set.
 */
static int
check_conflicting_open(const struct dentry *dentry, const long arg)
{
	int ret = 0;
	struct inode *inode = dentry->d_inode;

	if ((arg == F_RDLCK) && (atomic_read(&inode->i_writecount) > 0))
		return -EAGAIN;

	if ((arg == F_WRLCK) && ((d_count(dentry) > 1) ||
	    (atomic_read(&inode->i_count) > 1)))
		ret = -EAGAIN;

	return ret;
}

static int generic_add_lease(struct file *filp, long arg, struct file_lock **flp)
{
	struct file_lock *fl, **before, **my_before = NULL, *lease;
	struct dentry *dentry = filp->f_path.dentry;
	struct inode *inode = dentry->d_inode;
	bool is_deleg = (*flp)->fl_flags & FL_DELEG;
	int error;

	lease = *flp;
	/*
	 * In the delegation case we need mutual exclusion with
	 * a number of operations that take the i_mutex.  We trylock
	 * because delegations are an optional optimization, and if
	 * there's some chance of a conflict--we'd rather not
	 * bother, maybe that's a sign this just isn't a good file to
	 * hand out a delegation on.
	 */
	if (is_deleg && !mutex_trylock(&inode->i_mutex))
		return -EAGAIN;

	if (is_deleg && arg == F_WRLCK) {
		/* Write delegations are not currently supported: */
		mutex_unlock(&inode->i_mutex);
		WARN_ON_ONCE(1);
		return -EINVAL;
	}

	error = check_conflicting_open(dentry, arg);
	if (error)
		goto out;

	/*
	 * At this point, we know that if there is an exclusive
	 * lease on this file, then we hold it on this filp
	 * (otherwise our open of this file would have blocked).
	 * And if we are trying to acquire an exclusive lease,
	 * then the file is not open by anyone (including us)
	 * except for this filp.
	 */
	error = -EAGAIN;
	for (before = &inode->i_flock;
			((fl = *before) != NULL) && IS_LEASE(fl);
			before = &fl->fl_next) {
		if (fl->fl_file == filp) {
			my_before = before;
			continue;
		}
		/*
		 * No exclusive leases if someone else has a lease on
		 * this file:
		 */
		if (arg == F_WRLCK)
			goto out;
		/*
		 * Modifying our existing lease is OK, but no getting a
		 * new lease if someone else is opening for write:
		 */
		if (fl->fl_flags & FL_UNLOCK_PENDING)
			goto out;
	}

	if (my_before != NULL) {
		error = lease->fl_lmops->lm_change(my_before, arg);
		if (!error)
			*flp = *my_before;
		goto out;
	}

	error = -EINVAL;
	if (!leases_enable)
		goto out;

	locks_insert_lock(before, lease);
	/*
	 * The check in break_lease() is lockless. It's possible for another
	 * open to race in after we did the earlier check for a conflicting
	 * open but before the lease was inserted. Check again for a
	 * conflicting open and cancel the lease if there is one.
	 *
	 * We also add a barrier here to ensure that the insertion of the lock
	 * precedes these checks.
	 */
	smp_mb();
	error = check_conflicting_open(dentry, arg);
	if (error)
		locks_unlink_lock(flp);
out:
	if (is_deleg)
		mutex_unlock(&inode->i_mutex);
	return error;
}

static int generic_delete_lease(struct file *filp, struct file_lock **flp)
{
	struct file_lock *fl, **before;
	struct dentry *dentry = filp->f_path.dentry;
	struct inode *inode = dentry->d_inode;

	for (before = &inode->i_flock;
			((fl = *before) != NULL) && IS_LEASE(fl);
			before = &fl->fl_next) {
		if (fl->fl_file != filp)
			continue;
		return (*flp)->fl_lmops->lm_change(before, F_UNLCK);
	}
	return -EAGAIN;
}

/**
 *	generic_setlease	-	sets a lease on an open file
 *	@filp: file pointer
 *	@arg: type of lease to obtain
 *	@flp: input - file_lock to use, output - file_lock inserted
 *
 *	The (input) flp->fl_lmops->lm_break function is required
 *	by break_lease().
 *
 *	Called with inode->i_lock held.
 */
int generic_setlease(struct file *filp, long arg, struct file_lock **flp)
{
	struct dentry *dentry = filp->f_path.dentry;
	struct inode *inode = dentry->d_inode;
	int error;

	if ((!uid_eq(current_fsuid(), inode->i_uid)) && !capable(CAP_LEASE))
		return -EACCES;
	if (!S_ISREG(inode->i_mode))
		return -EINVAL;
	error = security_file_lock(filp, arg);
	if (error)
		return error;

	time_out_leases(inode);

	BUG_ON(!(*flp)->fl_lmops->lm_break);

	switch (arg) {
	case F_UNLCK:
		return generic_delete_lease(filp, flp);
	case F_RDLCK:
	case F_WRLCK:
		return generic_add_lease(filp, arg, flp);
	default:
		return -EINVAL;
	}
}
EXPORT_SYMBOL(generic_setlease);

static int __vfs_setlease(struct file *filp, long arg, struct file_lock **lease)
{
	if (filp->f_op->setlease)
		return filp->f_op->setlease(filp, arg, lease);
	else
		return generic_setlease(filp, arg, lease);
}

/**
 *	vfs_setlease        -       sets a lease on an open file
 *	@filp: file pointer
 *	@arg: type of lease to obtain
 *	@lease: file_lock to use
 *
 *	Call this to establish a lease on the file.
 *	The (*lease)->fl_lmops->lm_break operation must be set; if not,
 *	break_lease will oops!
 *
 *	This will call the filesystem's setlease file method, if
 *	defined.  Note that there is no getlease method; instead, the
 *	filesystem setlease method should call back to setlease() to
 *	add a lease to the inode's lease list, where fcntl_getlease() can
 *	find it.  Since fcntl_getlease() only reports whether the current
 *	task holds a lease, a cluster filesystem need only do this for
 *	leases held by processes on this node.
 *
 *	There is also no break_lease method; filesystems that
 *	handle their own leases should break leases themselves from the
 *	filesystem's open, create, and (on truncate) setattr methods.
 *
 *	Warning: the only current setlease methods exist only to disable
 *	leases in certain cases.  More vfs changes may be required to
 *	allow a full filesystem lease implementation.
 */

int vfs_setlease(struct file *filp, long arg, struct file_lock **lease)
{
	struct inode *inode = file_inode(filp);
	int error;

	spin_lock(&inode->i_lock);
	error = __vfs_setlease(filp, arg, lease);
	spin_unlock(&inode->i_lock);

	return error;
}
EXPORT_SYMBOL_GPL(vfs_setlease);

static int do_fcntl_delete_lease(struct file *filp)
{
	struct file_lock fl, *flp = &fl;

	lease_init(filp, F_UNLCK, flp);

	return vfs_setlease(filp, F_UNLCK, &flp);
}

static int do_fcntl_add_lease(unsigned int fd, struct file *filp, long arg)
{
	struct file_lock *fl, *ret;
	struct inode *inode = file_inode(filp);
	struct fasync_struct *new;
	int error;

	fl = lease_alloc(filp, arg);
	if (IS_ERR(fl))
		return PTR_ERR(fl);

	new = fasync_alloc();
	if (!new) {
		locks_free_lock(fl);
		return -ENOMEM;
	}
	ret = fl;
	spin_lock(&inode->i_lock);
	error = __vfs_setlease(filp, arg, &ret);
	if (error) {
		spin_unlock(&inode->i_lock);
		locks_free_lock(fl);
		goto out_free_fasync;
	}
	if (ret != fl)
		locks_free_lock(fl);

	/*
	 * fasync_insert_entry() returns the old entry if any.
	 * If there was no old entry, then it used 'new' and
	 * inserted it into the fasync list. Clear new so that
	 * we don't release it here.
	 */
	if (!fasync_insert_entry(fd, filp, &ret->fl_fasync, new))
		new = NULL;

	error = __f_setown(filp, task_pid(current), PIDTYPE_PID, 0);
	spin_unlock(&inode->i_lock);

out_free_fasync:
	if (new)
		fasync_free(new);
	return error;
}

/**
 *	fcntl_setlease	-	sets a lease on an open file
 *	@fd: open file descriptor
 *	@filp: file pointer
 *	@arg: type of lease to obtain
 *
 *	Call this fcntl to establish a lease on the file.
 *	Note that you also need to call %F_SETSIG to
 *	receive a signal when the lease is broken.
 */
int fcntl_setlease(unsigned int fd, struct file *filp, long arg)
{
	if (arg == F_UNLCK)
		return do_fcntl_delete_lease(filp);
	return do_fcntl_add_lease(fd, filp, arg);
}

/**
 * flock_lock_file_wait - Apply a FLOCK-style lock to a file
 * @filp: The file to apply the lock to
 * @fl: The lock to be applied
 *
 * Add a FLOCK style lock to a file.
 */
int flock_lock_file_wait(struct file *filp, struct file_lock *fl)
{
	int error;
	might_sleep();
	for (;;) {
		error = flock_lock_file(filp, fl);
		if (error != FILE_LOCK_DEFERRED)
			break;
		error = wait_event_interruptible(fl->fl_wait, !fl->fl_next);
		if (!error)
			continue;

		locks_delete_block(fl);
		break;
	}
	return error;
}

EXPORT_SYMBOL(flock_lock_file_wait);

/**
 *	sys_flock: - flock() system call.
 *	@fd: the file descriptor to lock.
 *	@cmd: the type of lock to apply.
 *
 *	Apply a %FL_FLOCK style lock to an open file descriptor.
 *	The @cmd can be one of
 *
 *	%LOCK_SH -- a shared lock.
 *
 *	%LOCK_EX -- an exclusive lock.
 *
 *	%LOCK_UN -- remove an existing lock.
 *
 *	%LOCK_MAND -- a `mandatory' flock.  This exists to emulate Windows Share Modes.
 *
 *	%LOCK_MAND can be combined with %LOCK_READ or %LOCK_WRITE to allow other
 *	processes read and write access respectively.
 */
SYSCALL_DEFINE2(flock, unsigned int, fd, unsigned int, cmd)
{
	struct fd f = fdget(fd);
	struct file_lock *lock;
	int can_sleep, unlock;
	int error;

	error = -EBADF;
	if (!f.file)
		goto out;

	can_sleep = !(cmd & LOCK_NB);
	cmd &= ~LOCK_NB;
	unlock = (cmd == LOCK_UN);

	if (!unlock && !(cmd & LOCK_MAND) &&
	    !(f.file->f_mode & (FMODE_READ|FMODE_WRITE)))
		goto out_putf;

	error = flock_make_lock(f.file, &lock, cmd);
	if (error)
		goto out_putf;
	if (can_sleep)
		lock->fl_flags |= FL_SLEEP;

	error = security_file_lock(f.file, lock->fl_type);
	if (error)
		goto out_free;

	if (f.file->f_op->flock)
		error = f.file->f_op->flock(f.file,
					  (can_sleep) ? F_SETLKW : F_SETLK,
					  lock);
	else
		error = flock_lock_file_wait(f.file, lock);

 out_free:
	locks_free_lock(lock);

 out_putf:
	fdput(f);
 out:
	return error;
}

/**
 * vfs_test_lock - test file byte range lock
 * @filp: The file to test lock for
 * @fl: The lock to test; also used to hold result
 *
 * Returns -ERRNO on failure.  Indicates presence of conflicting lock by
 * setting conf->fl_type to something other than F_UNLCK.
 */
int vfs_test_lock(struct file *filp, struct file_lock *fl)
{
	if (filp->f_op->lock)
		return filp->f_op->lock(filp, F_GETLK, fl);
	posix_test_lock(filp, fl);
	return 0;
}
EXPORT_SYMBOL_GPL(vfs_test_lock);

static int posix_lock_to_flock(struct flock *flock, struct file_lock *fl)
{
<<<<<<< HEAD
	flock->l_pid = IS_FILE_PVT(fl) ? -1 : fl->fl_pid;
=======
	flock->l_pid = IS_OFDLCK(fl) ? -1 : fl->fl_pid;
>>>>>>> f58b8487
#if BITS_PER_LONG == 32
	/*
	 * Make sure we can represent the posix lock via
	 * legacy 32bit flock.
	 */
	if (fl->fl_start > OFFT_OFFSET_MAX)
		return -EOVERFLOW;
	if (fl->fl_end != OFFSET_MAX && fl->fl_end > OFFT_OFFSET_MAX)
		return -EOVERFLOW;
#endif
	flock->l_start = fl->fl_start;
	flock->l_len = fl->fl_end == OFFSET_MAX ? 0 :
		fl->fl_end - fl->fl_start + 1;
	flock->l_whence = 0;
	flock->l_type = fl->fl_type;
	return 0;
}

#if BITS_PER_LONG == 32
static void posix_lock_to_flock64(struct flock64 *flock, struct file_lock *fl)
{
<<<<<<< HEAD
	flock->l_pid = IS_FILE_PVT(fl) ? -1 : fl->fl_pid;
=======
	flock->l_pid = IS_OFDLCK(fl) ? -1 : fl->fl_pid;
>>>>>>> f58b8487
	flock->l_start = fl->fl_start;
	flock->l_len = fl->fl_end == OFFSET_MAX ? 0 :
		fl->fl_end - fl->fl_start + 1;
	flock->l_whence = 0;
	flock->l_type = fl->fl_type;
}
#endif

/* Report the first existing lock that would conflict with l.
 * This implements the F_GETLK command of fcntl().
 */
int fcntl_getlk(struct file *filp, unsigned int cmd, struct flock __user *l)
{
	struct file_lock file_lock;
	struct flock flock;
	int error;

	error = -EFAULT;
	if (copy_from_user(&flock, l, sizeof(flock)))
		goto out;
	error = -EINVAL;
	if ((flock.l_type != F_RDLCK) && (flock.l_type != F_WRLCK))
		goto out;

	error = flock_to_posix_lock(filp, &file_lock, &flock);
	if (error)
		goto out;

<<<<<<< HEAD
	if (cmd == F_GETLKP) {
=======
	if (cmd == F_OFD_GETLK) {
>>>>>>> f58b8487
		error = -EINVAL;
		if (flock.l_pid != 0)
			goto out;

		cmd = F_GETLK;
<<<<<<< HEAD
		file_lock.fl_flags |= FL_FILE_PVT;
=======
		file_lock.fl_flags |= FL_OFDLCK;
>>>>>>> f58b8487
		file_lock.fl_owner = (fl_owner_t)filp;
	}

	error = vfs_test_lock(filp, &file_lock);
	if (error)
		goto out;
 
	flock.l_type = file_lock.fl_type;
	if (file_lock.fl_type != F_UNLCK) {
		error = posix_lock_to_flock(&flock, &file_lock);
		if (error)
			goto out;
	}
	error = -EFAULT;
	if (!copy_to_user(l, &flock, sizeof(flock)))
		error = 0;
out:
	return error;
}

/**
 * vfs_lock_file - file byte range lock
 * @filp: The file to apply the lock to
 * @cmd: type of locking operation (F_SETLK, F_GETLK, etc.)
 * @fl: The lock to be applied
 * @conf: Place to return a copy of the conflicting lock, if found.
 *
 * A caller that doesn't care about the conflicting lock may pass NULL
 * as the final argument.
 *
 * If the filesystem defines a private ->lock() method, then @conf will
 * be left unchanged; so a caller that cares should initialize it to
 * some acceptable default.
 *
 * To avoid blocking kernel daemons, such as lockd, that need to acquire POSIX
 * locks, the ->lock() interface may return asynchronously, before the lock has
 * been granted or denied by the underlying filesystem, if (and only if)
 * lm_grant is set. Callers expecting ->lock() to return asynchronously
 * will only use F_SETLK, not F_SETLKW; they will set FL_SLEEP if (and only if)
 * the request is for a blocking lock. When ->lock() does return asynchronously,
 * it must return FILE_LOCK_DEFERRED, and call ->lm_grant() when the lock
 * request completes.
 * If the request is for non-blocking lock the file system should return
 * FILE_LOCK_DEFERRED then try to get the lock and call the callback routine
 * with the result. If the request timed out the callback routine will return a
 * nonzero return code and the file system should release the lock. The file
 * system is also responsible to keep a corresponding posix lock when it
 * grants a lock so the VFS can find out which locks are locally held and do
 * the correct lock cleanup when required.
 * The underlying filesystem must not drop the kernel lock or call
 * ->lm_grant() before returning to the caller with a FILE_LOCK_DEFERRED
 * return code.
 */
int vfs_lock_file(struct file *filp, unsigned int cmd, struct file_lock *fl, struct file_lock *conf)
{
	if (filp->f_op->lock)
		return filp->f_op->lock(filp, cmd, fl);
	else
		return posix_lock_file(filp, fl, conf);
}
EXPORT_SYMBOL_GPL(vfs_lock_file);

static int do_lock_file_wait(struct file *filp, unsigned int cmd,
			     struct file_lock *fl)
{
	int error;

	error = security_file_lock(filp, fl->fl_type);
	if (error)
		return error;

	for (;;) {
		error = vfs_lock_file(filp, cmd, fl, NULL);
		if (error != FILE_LOCK_DEFERRED)
			break;
		error = wait_event_interruptible(fl->fl_wait, !fl->fl_next);
		if (!error)
			continue;

		locks_delete_block(fl);
		break;
	}

	return error;
}

/* Apply the lock described by l to an open file descriptor.
 * This implements both the F_SETLK and F_SETLKW commands of fcntl().
 */
int fcntl_setlk(unsigned int fd, struct file *filp, unsigned int cmd,
		struct flock __user *l)
{
	struct file_lock *file_lock = locks_alloc_lock();
	struct flock flock;
	struct inode *inode;
	struct file *f;
	int error;

	if (file_lock == NULL)
		return -ENOLCK;

	/*
	 * This might block, so we do it before checking the inode.
	 */
	error = -EFAULT;
	if (copy_from_user(&flock, l, sizeof(flock)))
		goto out;

	inode = file_inode(filp);

	/* Don't allow mandatory locks on files that may be memory mapped
	 * and shared.
	 */
	if (mandatory_lock(inode) && mapping_writably_mapped(filp->f_mapping)) {
		error = -EAGAIN;
		goto out;
	}

again:
	error = flock_to_posix_lock(filp, file_lock, &flock);
	if (error)
		goto out;

	/*
	 * If the cmd is requesting file-private locks, then set the
<<<<<<< HEAD
	 * FL_FILE_PVT flag and override the owner.
	 */
	switch (cmd) {
	case F_SETLKP:
=======
	 * FL_OFDLCK flag and override the owner.
	 */
	switch (cmd) {
	case F_OFD_SETLK:
>>>>>>> f58b8487
		error = -EINVAL;
		if (flock.l_pid != 0)
			goto out;

		cmd = F_SETLK;
<<<<<<< HEAD
		file_lock->fl_flags |= FL_FILE_PVT;
		file_lock->fl_owner = (fl_owner_t)filp;
		break;
	case F_SETLKPW:
=======
		file_lock->fl_flags |= FL_OFDLCK;
		file_lock->fl_owner = (fl_owner_t)filp;
		break;
	case F_OFD_SETLKW:
>>>>>>> f58b8487
		error = -EINVAL;
		if (flock.l_pid != 0)
			goto out;

		cmd = F_SETLKW;
<<<<<<< HEAD
		file_lock->fl_flags |= FL_FILE_PVT;
=======
		file_lock->fl_flags |= FL_OFDLCK;
>>>>>>> f58b8487
		file_lock->fl_owner = (fl_owner_t)filp;
		/* Fallthrough */
	case F_SETLKW:
		file_lock->fl_flags |= FL_SLEEP;
	}

	error = do_lock_file_wait(filp, cmd, file_lock);

	/*
	 * Attempt to detect a close/fcntl race and recover by
	 * releasing the lock that was just acquired.
	 */
	/*
	 * we need that spin_lock here - it prevents reordering between
	 * update of inode->i_flock and check for it done in close().
	 * rcu_read_lock() wouldn't do.
	 */
	spin_lock(&current->files->file_lock);
	f = fcheck(fd);
	spin_unlock(&current->files->file_lock);
	if (!error && f != filp && flock.l_type != F_UNLCK) {
		flock.l_type = F_UNLCK;
		goto again;
	}

out:
	locks_free_lock(file_lock);
	return error;
}

#if BITS_PER_LONG == 32
/* Report the first existing lock that would conflict with l.
 * This implements the F_GETLK command of fcntl().
 */
int fcntl_getlk64(struct file *filp, unsigned int cmd, struct flock64 __user *l)
{
	struct file_lock file_lock;
	struct flock64 flock;
	int error;

	error = -EFAULT;
	if (copy_from_user(&flock, l, sizeof(flock)))
		goto out;
	error = -EINVAL;
	if ((flock.l_type != F_RDLCK) && (flock.l_type != F_WRLCK))
		goto out;

	error = flock64_to_posix_lock(filp, &file_lock, &flock);
	if (error)
		goto out;

<<<<<<< HEAD
	if (cmd == F_GETLKP) {
=======
	if (cmd == F_OFD_GETLK) {
>>>>>>> f58b8487
		error = -EINVAL;
		if (flock.l_pid != 0)
			goto out;

		cmd = F_GETLK64;
<<<<<<< HEAD
		file_lock.fl_flags |= FL_FILE_PVT;
=======
		file_lock.fl_flags |= FL_OFDLCK;
>>>>>>> f58b8487
		file_lock.fl_owner = (fl_owner_t)filp;
	}

	error = vfs_test_lock(filp, &file_lock);
	if (error)
		goto out;

	flock.l_type = file_lock.fl_type;
	if (file_lock.fl_type != F_UNLCK)
		posix_lock_to_flock64(&flock, &file_lock);

	error = -EFAULT;
	if (!copy_to_user(l, &flock, sizeof(flock)))
		error = 0;
  
out:
	return error;
}

/* Apply the lock described by l to an open file descriptor.
 * This implements both the F_SETLK and F_SETLKW commands of fcntl().
 */
int fcntl_setlk64(unsigned int fd, struct file *filp, unsigned int cmd,
		struct flock64 __user *l)
{
	struct file_lock *file_lock = locks_alloc_lock();
	struct flock64 flock;
	struct inode *inode;
	struct file *f;
	int error;

	if (file_lock == NULL)
		return -ENOLCK;

	/*
	 * This might block, so we do it before checking the inode.
	 */
	error = -EFAULT;
	if (copy_from_user(&flock, l, sizeof(flock)))
		goto out;

	inode = file_inode(filp);

	/* Don't allow mandatory locks on files that may be memory mapped
	 * and shared.
	 */
	if (mandatory_lock(inode) && mapping_writably_mapped(filp->f_mapping)) {
		error = -EAGAIN;
		goto out;
	}

again:
	error = flock64_to_posix_lock(filp, file_lock, &flock);
	if (error)
		goto out;

	/*
	 * If the cmd is requesting file-private locks, then set the
<<<<<<< HEAD
	 * FL_FILE_PVT flag and override the owner.
	 */
	switch (cmd) {
	case F_SETLKP:
=======
	 * FL_OFDLCK flag and override the owner.
	 */
	switch (cmd) {
	case F_OFD_SETLK:
>>>>>>> f58b8487
		error = -EINVAL;
		if (flock.l_pid != 0)
			goto out;

		cmd = F_SETLK64;
<<<<<<< HEAD
		file_lock->fl_flags |= FL_FILE_PVT;
		file_lock->fl_owner = (fl_owner_t)filp;
		break;
	case F_SETLKPW:
=======
		file_lock->fl_flags |= FL_OFDLCK;
		file_lock->fl_owner = (fl_owner_t)filp;
		break;
	case F_OFD_SETLKW:
>>>>>>> f58b8487
		error = -EINVAL;
		if (flock.l_pid != 0)
			goto out;

		cmd = F_SETLKW64;
<<<<<<< HEAD
		file_lock->fl_flags |= FL_FILE_PVT;
=======
		file_lock->fl_flags |= FL_OFDLCK;
>>>>>>> f58b8487
		file_lock->fl_owner = (fl_owner_t)filp;
		/* Fallthrough */
	case F_SETLKW64:
		file_lock->fl_flags |= FL_SLEEP;
	}

	error = do_lock_file_wait(filp, cmd, file_lock);

	/*
	 * Attempt to detect a close/fcntl race and recover by
	 * releasing the lock that was just acquired.
	 */
	spin_lock(&current->files->file_lock);
	f = fcheck(fd);
	spin_unlock(&current->files->file_lock);
	if (!error && f != filp && flock.l_type != F_UNLCK) {
		flock.l_type = F_UNLCK;
		goto again;
	}

out:
	locks_free_lock(file_lock);
	return error;
}
#endif /* BITS_PER_LONG == 32 */

/*
 * This function is called when the file is being removed
 * from the task's fd array.  POSIX locks belonging to this task
 * are deleted at this time.
 */
void locks_remove_posix(struct file *filp, fl_owner_t owner)
{
	struct file_lock lock;

	/*
	 * If there are no locks held on this file, we don't need to call
	 * posix_lock_file().  Another process could be setting a lock on this
	 * file at the same time, but we wouldn't remove that lock anyway.
	 */
	if (!file_inode(filp)->i_flock)
		return;

	lock.fl_type = F_UNLCK;
	lock.fl_flags = FL_POSIX | FL_CLOSE;
	lock.fl_start = 0;
	lock.fl_end = OFFSET_MAX;
	lock.fl_owner = owner;
	lock.fl_pid = current->tgid;
	lock.fl_file = filp;
	lock.fl_ops = NULL;
	lock.fl_lmops = NULL;

	vfs_lock_file(filp, F_SETLK, &lock, NULL);

	if (lock.fl_ops && lock.fl_ops->fl_release_private)
		lock.fl_ops->fl_release_private(&lock);
}

EXPORT_SYMBOL(locks_remove_posix);

/*
 * This function is called on the last close of an open file.
 */
void locks_remove_file(struct file *filp)
{
	struct inode * inode = file_inode(filp);
	struct file_lock *fl;
	struct file_lock **before;

	if (!inode->i_flock)
		return;

	locks_remove_posix(filp, (fl_owner_t)filp);

	if (filp->f_op->flock) {
		struct file_lock fl = {
			.fl_pid = current->tgid,
			.fl_file = filp,
			.fl_flags = FL_FLOCK,
			.fl_type = F_UNLCK,
			.fl_end = OFFSET_MAX,
		};
		filp->f_op->flock(filp, F_SETLKW, &fl);
		if (fl.fl_ops && fl.fl_ops->fl_release_private)
			fl.fl_ops->fl_release_private(&fl);
	}

	spin_lock(&inode->i_lock);
	before = &inode->i_flock;

	while ((fl = *before) != NULL) {
		if (fl->fl_file == filp) {
			if (IS_LEASE(fl)) {
				lease_modify(before, F_UNLCK);
				continue;
			}

			/*
			 * There's a leftover lock on the list of a type that
			 * we didn't expect to see. Most likely a classic
			 * POSIX lock that ended up not getting released
			 * properly, or that raced onto the list somehow. Log
			 * some info about it and then just remove it from
			 * the list.
			 */
			WARN(!IS_FLOCK(fl),
				"leftover lock: dev=%u:%u ino=%lu type=%hhd flags=0x%x start=%lld end=%lld\n",
				MAJOR(inode->i_sb->s_dev),
				MINOR(inode->i_sb->s_dev), inode->i_ino,
				fl->fl_type, fl->fl_flags,
				fl->fl_start, fl->fl_end);

			locks_delete_lock(before);
			continue;
 		}
		before = &fl->fl_next;
	}
	spin_unlock(&inode->i_lock);
}

/**
 *	posix_unblock_lock - stop waiting for a file lock
 *	@waiter: the lock which was waiting
 *
 *	lockd needs to block waiting for locks.
 */
int
posix_unblock_lock(struct file_lock *waiter)
{
	int status = 0;

	spin_lock(&blocked_lock_lock);
	if (waiter->fl_next)
		__locks_delete_block(waiter);
	else
		status = -ENOENT;
	spin_unlock(&blocked_lock_lock);
	return status;
}
EXPORT_SYMBOL(posix_unblock_lock);

/**
 * vfs_cancel_lock - file byte range unblock lock
 * @filp: The file to apply the unblock to
 * @fl: The lock to be unblocked
 *
 * Used by lock managers to cancel blocked requests
 */
int vfs_cancel_lock(struct file *filp, struct file_lock *fl)
{
	if (filp->f_op->lock)
		return filp->f_op->lock(filp, F_CANCELLK, fl);
	return 0;
}

EXPORT_SYMBOL_GPL(vfs_cancel_lock);

#ifdef CONFIG_PROC_FS
#include <linux/proc_fs.h>
#include <linux/seq_file.h>

struct locks_iterator {
	int	li_cpu;
	loff_t	li_pos;
};

static void lock_get_status(struct seq_file *f, struct file_lock *fl,
			    loff_t id, char *pfx)
{
	struct inode *inode = NULL;
	unsigned int fl_pid;

	if (fl->fl_nspid)
		fl_pid = pid_vnr(fl->fl_nspid);
	else
		fl_pid = fl->fl_pid;

	if (fl->fl_file != NULL)
		inode = file_inode(fl->fl_file);

	seq_printf(f, "%lld:%s ", id, pfx);
	if (IS_POSIX(fl)) {
		if (fl->fl_flags & FL_ACCESS)
			seq_printf(f, "ACCESS");
<<<<<<< HEAD
		else if (IS_FILE_PVT(fl))
			seq_printf(f, "FLPVT ");
=======
		else if (IS_OFDLCK(fl))
			seq_printf(f, "OFDLCK");
>>>>>>> f58b8487
		else
			seq_printf(f, "POSIX ");

		seq_printf(f, " %s ",
			     (inode == NULL) ? "*NOINODE*" :
			     mandatory_lock(inode) ? "MANDATORY" : "ADVISORY ");
	} else if (IS_FLOCK(fl)) {
		if (fl->fl_type & LOCK_MAND) {
			seq_printf(f, "FLOCK  MSNFS     ");
		} else {
			seq_printf(f, "FLOCK  ADVISORY  ");
		}
	} else if (IS_LEASE(fl)) {
		seq_printf(f, "LEASE  ");
		if (lease_breaking(fl))
			seq_printf(f, "BREAKING  ");
		else if (fl->fl_file)
			seq_printf(f, "ACTIVE    ");
		else
			seq_printf(f, "BREAKER   ");
	} else {
		seq_printf(f, "UNKNOWN UNKNOWN  ");
	}
	if (fl->fl_type & LOCK_MAND) {
		seq_printf(f, "%s ",
			       (fl->fl_type & LOCK_READ)
			       ? (fl->fl_type & LOCK_WRITE) ? "RW   " : "READ "
			       : (fl->fl_type & LOCK_WRITE) ? "WRITE" : "NONE ");
	} else {
		seq_printf(f, "%s ",
			       (lease_breaking(fl))
			       ? (fl->fl_type == F_UNLCK) ? "UNLCK" : "READ "
			       : (fl->fl_type == F_WRLCK) ? "WRITE" : "READ ");
	}
	if (inode) {
#ifdef WE_CAN_BREAK_LSLK_NOW
		seq_printf(f, "%d %s:%ld ", fl_pid,
				inode->i_sb->s_id, inode->i_ino);
#else
		/* userspace relies on this representation of dev_t ;-( */
		seq_printf(f, "%d %02x:%02x:%ld ", fl_pid,
				MAJOR(inode->i_sb->s_dev),
				MINOR(inode->i_sb->s_dev), inode->i_ino);
#endif
	} else {
		seq_printf(f, "%d <none>:0 ", fl_pid);
	}
	if (IS_POSIX(fl)) {
		if (fl->fl_end == OFFSET_MAX)
			seq_printf(f, "%Ld EOF\n", fl->fl_start);
		else
			seq_printf(f, "%Ld %Ld\n", fl->fl_start, fl->fl_end);
	} else {
		seq_printf(f, "0 EOF\n");
	}
}

static int locks_show(struct seq_file *f, void *v)
{
	struct locks_iterator *iter = f->private;
	struct file_lock *fl, *bfl;

	fl = hlist_entry(v, struct file_lock, fl_link);

	lock_get_status(f, fl, iter->li_pos, "");

	list_for_each_entry(bfl, &fl->fl_block, fl_block)
		lock_get_status(f, bfl, iter->li_pos, " ->");

	return 0;
}

static void *locks_start(struct seq_file *f, loff_t *pos)
	__acquires(&blocked_lock_lock)
{
	struct locks_iterator *iter = f->private;

	iter->li_pos = *pos + 1;
	lg_global_lock(&file_lock_lglock);
	spin_lock(&blocked_lock_lock);
	return seq_hlist_start_percpu(&file_lock_list, &iter->li_cpu, *pos);
}

static void *locks_next(struct seq_file *f, void *v, loff_t *pos)
{
	struct locks_iterator *iter = f->private;

	++iter->li_pos;
	return seq_hlist_next_percpu(v, &file_lock_list, &iter->li_cpu, pos);
}

static void locks_stop(struct seq_file *f, void *v)
	__releases(&blocked_lock_lock)
{
	spin_unlock(&blocked_lock_lock);
	lg_global_unlock(&file_lock_lglock);
}

static const struct seq_operations locks_seq_operations = {
	.start	= locks_start,
	.next	= locks_next,
	.stop	= locks_stop,
	.show	= locks_show,
};

static int locks_open(struct inode *inode, struct file *filp)
{
	return seq_open_private(filp, &locks_seq_operations,
					sizeof(struct locks_iterator));
}

static const struct file_operations proc_locks_operations = {
	.open		= locks_open,
	.read		= seq_read,
	.llseek		= seq_lseek,
	.release	= seq_release_private,
};

static int __init proc_locks_init(void)
{
	proc_create("locks", 0, NULL, &proc_locks_operations);
	return 0;
}
module_init(proc_locks_init);
#endif

/**
 *	lock_may_read - checks that the region is free of locks
 *	@inode: the inode that is being read
 *	@start: the first byte to read
 *	@len: the number of bytes to read
 *
 *	Emulates Windows locking requirements.  Whole-file
 *	mandatory locks (share modes) can prohibit a read and
 *	byte-range POSIX locks can prohibit a read if they overlap.
 *
 *	N.B. this function is only ever called
 *	from knfsd and ownership of locks is never checked.
 */
int lock_may_read(struct inode *inode, loff_t start, unsigned long len)
{
	struct file_lock *fl;
	int result = 1;

	spin_lock(&inode->i_lock);
	for (fl = inode->i_flock; fl != NULL; fl = fl->fl_next) {
		if (IS_POSIX(fl)) {
			if (fl->fl_type == F_RDLCK)
				continue;
			if ((fl->fl_end < start) || (fl->fl_start > (start + len)))
				continue;
		} else if (IS_FLOCK(fl)) {
			if (!(fl->fl_type & LOCK_MAND))
				continue;
			if (fl->fl_type & LOCK_READ)
				continue;
		} else
			continue;
		result = 0;
		break;
	}
	spin_unlock(&inode->i_lock);
	return result;
}

EXPORT_SYMBOL(lock_may_read);

/**
 *	lock_may_write - checks that the region is free of locks
 *	@inode: the inode that is being written
 *	@start: the first byte to write
 *	@len: the number of bytes to write
 *
 *	Emulates Windows locking requirements.  Whole-file
 *	mandatory locks (share modes) can prohibit a write and
 *	byte-range POSIX locks can prohibit a write if they overlap.
 *
 *	N.B. this function is only ever called
 *	from knfsd and ownership of locks is never checked.
 */
int lock_may_write(struct inode *inode, loff_t start, unsigned long len)
{
	struct file_lock *fl;
	int result = 1;

	spin_lock(&inode->i_lock);
	for (fl = inode->i_flock; fl != NULL; fl = fl->fl_next) {
		if (IS_POSIX(fl)) {
			if ((fl->fl_end < start) || (fl->fl_start > (start + len)))
				continue;
		} else if (IS_FLOCK(fl)) {
			if (!(fl->fl_type & LOCK_MAND))
				continue;
			if (fl->fl_type & LOCK_WRITE)
				continue;
		} else
			continue;
		result = 0;
		break;
	}
	spin_unlock(&inode->i_lock);
	return result;
}

EXPORT_SYMBOL(lock_may_write);

static int __init filelock_init(void)
{
	int i;

	filelock_cache = kmem_cache_create("file_lock_cache",
			sizeof(struct file_lock), 0, SLAB_PANIC, NULL);

	lg_lock_init(&file_lock_lglock, "file_lock_lglock");

	for_each_possible_cpu(i)
		INIT_HLIST_HEAD(per_cpu_ptr(&file_lock_list, i));

	return 0;
}

core_initcall(filelock_init);<|MERGE_RESOLUTION|>--- conflicted
+++ resolved
@@ -135,11 +135,7 @@
 #define IS_POSIX(fl)	(fl->fl_flags & FL_POSIX)
 #define IS_FLOCK(fl)	(fl->fl_flags & FL_FLOCK)
 #define IS_LEASE(fl)	(fl->fl_flags & (FL_LEASE|FL_DELEG))
-<<<<<<< HEAD
-#define IS_FILE_PVT(fl)	(fl->fl_flags & FL_FILE_PVT)
-=======
 #define IS_OFDLCK(fl)	(fl->fl_flags & FL_OFDLCK)
->>>>>>> f58b8487
 
 static bool lease_breaking(struct file_lock *fl)
 {
@@ -568,11 +564,7 @@
 	BUG_ON(!list_empty(&waiter->fl_block));
 	waiter->fl_next = blocker;
 	list_add_tail(&waiter->fl_block, &blocker->fl_block);
-<<<<<<< HEAD
-	if (IS_POSIX(blocker) && !IS_FILE_PVT(blocker))
-=======
 	if (IS_POSIX(blocker) && !IS_OFDLCK(blocker))
->>>>>>> f58b8487
 		locks_insert_global_blocked(waiter);
 }
 
@@ -767,20 +759,12 @@
  * of tasks (such as posix threads) sharing the same open file table.
  * To handle those cases, we just bail out after a few iterations.
  *
-<<<<<<< HEAD
- * For FL_FILE_PVT locks, the owner is the filp, not the files_struct.
-=======
  * For FL_OFDLCK locks, the owner is the filp, not the files_struct.
->>>>>>> f58b8487
  * Because the owner is not even nominally tied to a thread of
  * execution, the deadlock detection below can't reasonably work well. Just
  * skip it for those.
  *
-<<<<<<< HEAD
- * In principle, we could do a more limited deadlock detection on FL_FILE_PVT
-=======
  * In principle, we could do a more limited deadlock detection on FL_OFDLCK
->>>>>>> f58b8487
  * locks that just checks for the case where two tasks are attempting to
  * upgrade from read to write locks on the same inode.
  */
@@ -807,15 +791,9 @@
 
 	/*
 	 * This deadlock detector can't reasonably detect deadlocks with
-<<<<<<< HEAD
-	 * FL_FILE_PVT locks, since they aren't owned by a process, per-se.
-	 */
-	if (IS_FILE_PVT(caller_fl))
-=======
 	 * FL_OFDLCK locks, since they aren't owned by a process, per-se.
 	 */
 	if (IS_OFDLCK(caller_fl))
->>>>>>> f58b8487
 		return 0;
 
 	while ((block_fl = what_owner_is_waiting_for(block_fl))) {
@@ -1912,11 +1890,7 @@
 
 static int posix_lock_to_flock(struct flock *flock, struct file_lock *fl)
 {
-<<<<<<< HEAD
-	flock->l_pid = IS_FILE_PVT(fl) ? -1 : fl->fl_pid;
-=======
 	flock->l_pid = IS_OFDLCK(fl) ? -1 : fl->fl_pid;
->>>>>>> f58b8487
 #if BITS_PER_LONG == 32
 	/*
 	 * Make sure we can represent the posix lock via
@@ -1938,11 +1912,7 @@
 #if BITS_PER_LONG == 32
 static void posix_lock_to_flock64(struct flock64 *flock, struct file_lock *fl)
 {
-<<<<<<< HEAD
-	flock->l_pid = IS_FILE_PVT(fl) ? -1 : fl->fl_pid;
-=======
 	flock->l_pid = IS_OFDLCK(fl) ? -1 : fl->fl_pid;
->>>>>>> f58b8487
 	flock->l_start = fl->fl_start;
 	flock->l_len = fl->fl_end == OFFSET_MAX ? 0 :
 		fl->fl_end - fl->fl_start + 1;
@@ -1971,21 +1941,13 @@
 	if (error)
 		goto out;
 
-<<<<<<< HEAD
-	if (cmd == F_GETLKP) {
-=======
 	if (cmd == F_OFD_GETLK) {
->>>>>>> f58b8487
 		error = -EINVAL;
 		if (flock.l_pid != 0)
 			goto out;
 
 		cmd = F_GETLK;
-<<<<<<< HEAD
-		file_lock.fl_flags |= FL_FILE_PVT;
-=======
 		file_lock.fl_flags |= FL_OFDLCK;
->>>>>>> f58b8487
 		file_lock.fl_owner = (fl_owner_t)filp;
 	}
 
@@ -2111,43 +2073,25 @@
 
 	/*
 	 * If the cmd is requesting file-private locks, then set the
-<<<<<<< HEAD
-	 * FL_FILE_PVT flag and override the owner.
-	 */
-	switch (cmd) {
-	case F_SETLKP:
-=======
 	 * FL_OFDLCK flag and override the owner.
 	 */
 	switch (cmd) {
 	case F_OFD_SETLK:
->>>>>>> f58b8487
 		error = -EINVAL;
 		if (flock.l_pid != 0)
 			goto out;
 
 		cmd = F_SETLK;
-<<<<<<< HEAD
-		file_lock->fl_flags |= FL_FILE_PVT;
-		file_lock->fl_owner = (fl_owner_t)filp;
-		break;
-	case F_SETLKPW:
-=======
 		file_lock->fl_flags |= FL_OFDLCK;
 		file_lock->fl_owner = (fl_owner_t)filp;
 		break;
 	case F_OFD_SETLKW:
->>>>>>> f58b8487
 		error = -EINVAL;
 		if (flock.l_pid != 0)
 			goto out;
 
 		cmd = F_SETLKW;
-<<<<<<< HEAD
-		file_lock->fl_flags |= FL_FILE_PVT;
-=======
 		file_lock->fl_flags |= FL_OFDLCK;
->>>>>>> f58b8487
 		file_lock->fl_owner = (fl_owner_t)filp;
 		/* Fallthrough */
 	case F_SETLKW:
@@ -2199,21 +2143,13 @@
 	if (error)
 		goto out;
 
-<<<<<<< HEAD
-	if (cmd == F_GETLKP) {
-=======
 	if (cmd == F_OFD_GETLK) {
->>>>>>> f58b8487
 		error = -EINVAL;
 		if (flock.l_pid != 0)
 			goto out;
 
 		cmd = F_GETLK64;
-<<<<<<< HEAD
-		file_lock.fl_flags |= FL_FILE_PVT;
-=======
 		file_lock.fl_flags |= FL_OFDLCK;
->>>>>>> f58b8487
 		file_lock.fl_owner = (fl_owner_t)filp;
 	}
 
@@ -2272,43 +2208,25 @@
 
 	/*
 	 * If the cmd is requesting file-private locks, then set the
-<<<<<<< HEAD
-	 * FL_FILE_PVT flag and override the owner.
-	 */
-	switch (cmd) {
-	case F_SETLKP:
-=======
 	 * FL_OFDLCK flag and override the owner.
 	 */
 	switch (cmd) {
 	case F_OFD_SETLK:
->>>>>>> f58b8487
 		error = -EINVAL;
 		if (flock.l_pid != 0)
 			goto out;
 
 		cmd = F_SETLK64;
-<<<<<<< HEAD
-		file_lock->fl_flags |= FL_FILE_PVT;
-		file_lock->fl_owner = (fl_owner_t)filp;
-		break;
-	case F_SETLKPW:
-=======
 		file_lock->fl_flags |= FL_OFDLCK;
 		file_lock->fl_owner = (fl_owner_t)filp;
 		break;
 	case F_OFD_SETLKW:
->>>>>>> f58b8487
 		error = -EINVAL;
 		if (flock.l_pid != 0)
 			goto out;
 
 		cmd = F_SETLKW64;
-<<<<<<< HEAD
-		file_lock->fl_flags |= FL_FILE_PVT;
-=======
 		file_lock->fl_flags |= FL_OFDLCK;
->>>>>>> f58b8487
 		file_lock->fl_owner = (fl_owner_t)filp;
 		/* Fallthrough */
 	case F_SETLKW64:
@@ -2494,13 +2412,8 @@
 	if (IS_POSIX(fl)) {
 		if (fl->fl_flags & FL_ACCESS)
 			seq_printf(f, "ACCESS");
-<<<<<<< HEAD
-		else if (IS_FILE_PVT(fl))
-			seq_printf(f, "FLPVT ");
-=======
 		else if (IS_OFDLCK(fl))
 			seq_printf(f, "OFDLCK");
->>>>>>> f58b8487
 		else
 			seq_printf(f, "POSIX ");
 
