/*
 *
 * Function graph tracer.
 * Copyright (c) 2008-2009 Frederic Weisbecker <fweisbec@gmail.com>
 * Mostly borrowed from function tracer which
 * is Copyright (c) Steven Rostedt <srostedt@redhat.com>
 *
 */
#include <linux/debugfs.h>
#include <linux/uaccess.h>
#include <linux/ftrace.h>
#include <linux/fs.h>

#include "trace.h"
#include "trace_output.h"

struct fgraph_data {
	pid_t		last_pid;
	int		depth;
};

#define TRACE_GRAPH_INDENT	2

/* Flag options */
#define TRACE_GRAPH_PRINT_OVERRUN	0x1
#define TRACE_GRAPH_PRINT_CPU		0x2
#define TRACE_GRAPH_PRINT_OVERHEAD	0x4
#define TRACE_GRAPH_PRINT_PROC		0x8
#define TRACE_GRAPH_PRINT_DURATION	0x10
#define TRACE_GRAPH_PRINT_ABS_TIME	0X20

static struct tracer_opt trace_opts[] = {
	/* Display overruns? (for self-debug purpose) */
	{ TRACER_OPT(funcgraph-overrun, TRACE_GRAPH_PRINT_OVERRUN) },
	/* Display CPU ? */
	{ TRACER_OPT(funcgraph-cpu, TRACE_GRAPH_PRINT_CPU) },
	/* Display Overhead ? */
	{ TRACER_OPT(funcgraph-overhead, TRACE_GRAPH_PRINT_OVERHEAD) },
	/* Display proc name/pid */
	{ TRACER_OPT(funcgraph-proc, TRACE_GRAPH_PRINT_PROC) },
	/* Display duration of execution */
	{ TRACER_OPT(funcgraph-duration, TRACE_GRAPH_PRINT_DURATION) },
	/* Display absolute time of an entry */
	{ TRACER_OPT(funcgraph-abstime, TRACE_GRAPH_PRINT_ABS_TIME) },
	{ } /* Empty entry */
};

static struct tracer_flags tracer_flags = {
	/* Don't display overruns and proc by default */
	.val = TRACE_GRAPH_PRINT_CPU | TRACE_GRAPH_PRINT_OVERHEAD |
	       TRACE_GRAPH_PRINT_DURATION,
	.opts = trace_opts
};

/* pid on the last trace processed */

<<<<<<< HEAD
/* Add a function return address to the trace stack on thread info.*/
int
ftrace_push_return_trace(unsigned long ret, unsigned long long time,
			 unsigned long func, int *depth)
{
	int index;

	if (!current->ret_stack)
		return -EBUSY;

	/* The return trace stack is full */
	if (current->curr_ret_stack == FTRACE_RETFUNC_DEPTH - 1) {
		atomic_inc(&current->trace_overrun);
		return -EBUSY;
	}

	index = ++current->curr_ret_stack;
	barrier();
	current->ret_stack[index].ret = ret;
	current->ret_stack[index].func = func;
	current->ret_stack[index].calltime = time;
	*depth = index;

	return 0;
}

/* Retrieve a function return address to the trace stack on thread info.*/
void
ftrace_pop_return_trace(struct ftrace_graph_ret *trace, unsigned long *ret)
{
	int index;

	index = current->curr_ret_stack;

	if (unlikely(index < 0)) {
		ftrace_graph_stop();
		WARN_ON(1);
		/* Might as well panic, otherwise we have no where to go */
		*ret = (unsigned long)panic;
		return;
	}

	*ret = current->ret_stack[index].ret;
	trace->func = current->ret_stack[index].func;
	trace->calltime = current->ret_stack[index].calltime;
	trace->overrun = atomic_read(&current->trace_overrun);
	trace->depth = index;
	barrier();
	current->curr_ret_stack--;

}

/*
 * Send the trace to the ring-buffer.
 * @return the original return address.
 */
unsigned long ftrace_return_to_handler(void)
{
	struct ftrace_graph_ret trace;
	unsigned long ret;

	ftrace_pop_return_trace(&trace, &ret);
	trace.rettime = cpu_clock(raw_smp_processor_id());
	ftrace_graph_return(&trace);

	if (unlikely(!ret)) {
		ftrace_graph_stop();
		WARN_ON(1);
		/* Might as well panic. What else to do? */
		ret = (unsigned long)panic;
	}

	return ret;
}

static int graph_trace_init(struct trace_array *tr)
=======

/* Add a function return address to the trace stack on thread info.*/
int
ftrace_push_return_trace(unsigned long ret, unsigned long func, int *depth)
>>>>>>> 2e572895
{
	unsigned long long calltime;
	int index;

	if (!current->ret_stack)
		return -EBUSY;

	/* The return trace stack is full */
	if (current->curr_ret_stack == FTRACE_RETFUNC_DEPTH - 1) {
		atomic_inc(&current->trace_overrun);
		return -EBUSY;
	}

	calltime = trace_clock_local();

	index = ++current->curr_ret_stack;
	barrier();
	current->ret_stack[index].ret = ret;
	current->ret_stack[index].func = func;
	current->ret_stack[index].calltime = calltime;
	*depth = index;

	return 0;
}

/* Retrieve a function return address to the trace stack on thread info.*/
void
ftrace_pop_return_trace(struct ftrace_graph_ret *trace, unsigned long *ret)
{
	int index;

	index = current->curr_ret_stack;

	if (unlikely(index < 0)) {
		ftrace_graph_stop();
		WARN_ON(1);
		/* Might as well panic, otherwise we have no where to go */
		*ret = (unsigned long)panic;
		return;
	}

	*ret = current->ret_stack[index].ret;
	trace->func = current->ret_stack[index].func;
	trace->calltime = current->ret_stack[index].calltime;
	trace->overrun = atomic_read(&current->trace_overrun);
	trace->depth = index;
	barrier();
	current->curr_ret_stack--;

}

/*
 * Send the trace to the ring-buffer.
 * @return the original return address.
 */
unsigned long ftrace_return_to_handler(void)
{
	struct ftrace_graph_ret trace;
	unsigned long ret;

	ftrace_pop_return_trace(&trace, &ret);
	trace.rettime = trace_clock_local();
	ftrace_graph_return(&trace);

	if (unlikely(!ret)) {
		ftrace_graph_stop();
		WARN_ON(1);
		/* Might as well panic. What else to do? */
		ret = (unsigned long)panic;
	}

	return ret;
}

static int graph_trace_init(struct trace_array *tr)
{
	int ret = register_ftrace_graph(&trace_graph_return,
					&trace_graph_entry);
	if (ret)
		return ret;
	tracing_start_cmdline_record();

	return 0;
}

static void graph_trace_reset(struct trace_array *tr)
{
	tracing_stop_cmdline_record();
	unregister_ftrace_graph();
}

static inline int log10_cpu(int nb)
{
	if (nb / 100)
		return 3;
	if (nb / 10)
		return 2;
	return 1;
}

static enum print_line_t
print_graph_cpu(struct trace_seq *s, int cpu)
{
	int i;
	int ret;
	int log10_this = log10_cpu(cpu);
	int log10_all = log10_cpu(cpumask_weight(cpu_online_mask));


	/*
	 * Start with a space character - to make it stand out
	 * to the right a bit when trace output is pasted into
	 * email:
	 */
	ret = trace_seq_printf(s, " ");

	/*
	 * Tricky - we space the CPU field according to the max
	 * number of online CPUs. On a 2-cpu system it would take
	 * a maximum of 1 digit - on a 128 cpu system it would
	 * take up to 3 digits:
	 */
	for (i = 0; i < log10_all - log10_this; i++) {
		ret = trace_seq_printf(s, " ");
		if (!ret)
			return TRACE_TYPE_PARTIAL_LINE;
	}
	ret = trace_seq_printf(s, "%d) ", cpu);
	if (!ret)
		return TRACE_TYPE_PARTIAL_LINE;

	return TRACE_TYPE_HANDLED;
}

#define TRACE_GRAPH_PROCINFO_LENGTH	14

static enum print_line_t
print_graph_proc(struct trace_seq *s, pid_t pid)
{
	char comm[TASK_COMM_LEN];
	/* sign + log10(MAX_INT) + '\0' */
	char pid_str[11];
	int spaces = 0;
	int ret;
	int len;
	int i;

	trace_find_cmdline(pid, comm);
	comm[7] = '\0';
	sprintf(pid_str, "%d", pid);

	/* 1 stands for the "-" character */
	len = strlen(comm) + strlen(pid_str) + 1;

	if (len < TRACE_GRAPH_PROCINFO_LENGTH)
		spaces = TRACE_GRAPH_PROCINFO_LENGTH - len;

	/* First spaces to align center */
	for (i = 0; i < spaces / 2; i++) {
		ret = trace_seq_printf(s, " ");
		if (!ret)
			return TRACE_TYPE_PARTIAL_LINE;
	}

	ret = trace_seq_printf(s, "%s-%s", comm, pid_str);
	if (!ret)
		return TRACE_TYPE_PARTIAL_LINE;

	/* Last spaces to align center */
	for (i = 0; i < spaces - (spaces / 2); i++) {
		ret = trace_seq_printf(s, " ");
		if (!ret)
			return TRACE_TYPE_PARTIAL_LINE;
	}
	return TRACE_TYPE_HANDLED;
}


/* If the pid changed since the last trace, output this event */
static enum print_line_t
verif_pid(struct trace_seq *s, pid_t pid, int cpu, struct fgraph_data *data)
{
	pid_t prev_pid;
	pid_t *last_pid;
	int ret;

	if (!data)
		return TRACE_TYPE_HANDLED;

	last_pid = &(per_cpu_ptr(data, cpu)->last_pid);

	if (*last_pid == pid)
		return TRACE_TYPE_HANDLED;

	prev_pid = *last_pid;
	*last_pid = pid;

	if (prev_pid == -1)
		return TRACE_TYPE_HANDLED;
/*
 * Context-switch trace line:

 ------------------------------------------
 | 1)  migration/0--1  =>  sshd-1755
 ------------------------------------------

 */
	ret = trace_seq_printf(s,
		" ------------------------------------------\n");
	if (!ret)
		return TRACE_TYPE_PARTIAL_LINE;

	ret = print_graph_cpu(s, cpu);
	if (ret == TRACE_TYPE_PARTIAL_LINE)
		return TRACE_TYPE_PARTIAL_LINE;

	ret = print_graph_proc(s, prev_pid);
	if (ret == TRACE_TYPE_PARTIAL_LINE)
		return TRACE_TYPE_PARTIAL_LINE;

	ret = trace_seq_printf(s, " => ");
	if (!ret)
		return TRACE_TYPE_PARTIAL_LINE;

	ret = print_graph_proc(s, pid);
	if (ret == TRACE_TYPE_PARTIAL_LINE)
		return TRACE_TYPE_PARTIAL_LINE;

	ret = trace_seq_printf(s,
		"\n ------------------------------------------\n\n");
	if (!ret)
		return TRACE_TYPE_PARTIAL_LINE;

	return TRACE_TYPE_HANDLED;
}

static struct ftrace_graph_ret_entry *
get_return_for_leaf(struct trace_iterator *iter,
		struct ftrace_graph_ent_entry *curr)
{
	struct ring_buffer_iter *ring_iter;
	struct ring_buffer_event *event;
	struct ftrace_graph_ret_entry *next;

	ring_iter = iter->buffer_iter[iter->cpu];

	/* First peek to compare current entry and the next one */
	if (ring_iter)
		event = ring_buffer_iter_peek(ring_iter, NULL);
	else {
	/* We need to consume the current entry to see the next one */
		ring_buffer_consume(iter->tr->buffer, iter->cpu, NULL);
		event = ring_buffer_peek(iter->tr->buffer, iter->cpu,
					NULL);
	}

	if (!event)
		return NULL;

	next = ring_buffer_event_data(event);

	if (next->ent.type != TRACE_GRAPH_RET)
		return NULL;

	if (curr->ent.pid != next->ent.pid ||
			curr->graph_ent.func != next->ret.func)
		return NULL;

	/* this is a leaf, now advance the iterator */
	if (ring_iter)
		ring_buffer_read(ring_iter, NULL);

	return next;
}

/* Signal a overhead of time execution to the output */
static int
print_graph_overhead(unsigned long long duration, struct trace_seq *s)
{
	/* If duration disappear, we don't need anything */
	if (!(tracer_flags.val & TRACE_GRAPH_PRINT_DURATION))
		return 1;

	/* Non nested entry or return */
	if (duration == -1)
		return trace_seq_printf(s, "  ");

	if (tracer_flags.val & TRACE_GRAPH_PRINT_OVERHEAD) {
		/* Duration exceeded 100 msecs */
		if (duration > 100000ULL)
			return trace_seq_printf(s, "! ");

		/* Duration exceeded 10 msecs */
		if (duration > 10000ULL)
			return trace_seq_printf(s, "+ ");
	}

	return trace_seq_printf(s, "  ");
}

static int print_graph_abs_time(u64 t, struct trace_seq *s)
{
	unsigned long usecs_rem;

	usecs_rem = do_div(t, NSEC_PER_SEC);
	usecs_rem /= 1000;

	return trace_seq_printf(s, "%5lu.%06lu |  ",
			(unsigned long)t, usecs_rem);
}

static enum print_line_t
print_graph_irq(struct trace_iterator *iter, unsigned long addr,
		enum trace_type type, int cpu, pid_t pid)
{
	int ret;
	struct trace_seq *s = &iter->seq;

	if (addr < (unsigned long)__irqentry_text_start ||
		addr >= (unsigned long)__irqentry_text_end)
		return TRACE_TYPE_UNHANDLED;

	/* Absolute time */
	if (tracer_flags.val & TRACE_GRAPH_PRINT_ABS_TIME) {
		ret = print_graph_abs_time(iter->ts, s);
		if (!ret)
			return TRACE_TYPE_PARTIAL_LINE;
	}

	/* Cpu */
	if (tracer_flags.val & TRACE_GRAPH_PRINT_CPU) {
		ret = print_graph_cpu(s, cpu);
		if (ret == TRACE_TYPE_PARTIAL_LINE)
			return TRACE_TYPE_PARTIAL_LINE;
	}
	/* Proc */
	if (tracer_flags.val & TRACE_GRAPH_PRINT_PROC) {
		ret = print_graph_proc(s, pid);
		if (ret == TRACE_TYPE_PARTIAL_LINE)
			return TRACE_TYPE_PARTIAL_LINE;
		ret = trace_seq_printf(s, " | ");
		if (!ret)
			return TRACE_TYPE_PARTIAL_LINE;
	}

	/* No overhead */
	ret = print_graph_overhead(-1, s);
	if (!ret)
		return TRACE_TYPE_PARTIAL_LINE;

	if (type == TRACE_GRAPH_ENT)
		ret = trace_seq_printf(s, "==========>");
	else
		ret = trace_seq_printf(s, "<==========");

	if (!ret)
		return TRACE_TYPE_PARTIAL_LINE;

	/* Don't close the duration column if haven't one */
	if (tracer_flags.val & TRACE_GRAPH_PRINT_DURATION)
		trace_seq_printf(s, " |");
	ret = trace_seq_printf(s, "\n");

	if (!ret)
		return TRACE_TYPE_PARTIAL_LINE;
	return TRACE_TYPE_HANDLED;
}

static enum print_line_t
print_graph_duration(unsigned long long duration, struct trace_seq *s)
{
	unsigned long nsecs_rem = do_div(duration, 1000);
	/* log10(ULONG_MAX) + '\0' */
	char msecs_str[21];
	char nsecs_str[5];
	int ret, len;
	int i;

	sprintf(msecs_str, "%lu", (unsigned long) duration);

	/* Print msecs */
	ret = trace_seq_printf(s, "%s", msecs_str);
	if (!ret)
		return TRACE_TYPE_PARTIAL_LINE;

	len = strlen(msecs_str);

	/* Print nsecs (we don't want to exceed 7 numbers) */
	if (len < 7) {
		snprintf(nsecs_str, 8 - len, "%03lu", nsecs_rem);
		ret = trace_seq_printf(s, ".%s", nsecs_str);
		if (!ret)
			return TRACE_TYPE_PARTIAL_LINE;
		len += strlen(nsecs_str);
	}

	ret = trace_seq_printf(s, " us ");
	if (!ret)
		return TRACE_TYPE_PARTIAL_LINE;

	/* Print remaining spaces to fit the row's width */
	for (i = len; i < 7; i++) {
		ret = trace_seq_printf(s, " ");
		if (!ret)
			return TRACE_TYPE_PARTIAL_LINE;
	}

	ret = trace_seq_printf(s, "|  ");
	if (!ret)
		return TRACE_TYPE_PARTIAL_LINE;
	return TRACE_TYPE_HANDLED;

}

/* Case of a leaf function on its call entry */
static enum print_line_t
print_graph_entry_leaf(struct trace_iterator *iter,
		struct ftrace_graph_ent_entry *entry,
		struct ftrace_graph_ret_entry *ret_entry, struct trace_seq *s)
{
	struct fgraph_data *data = iter->private;
	struct ftrace_graph_ret *graph_ret;
	struct ftrace_graph_ent *call;
	unsigned long long duration;
	int ret;
	int i;

	graph_ret = &ret_entry->ret;
	call = &entry->graph_ent;
	duration = graph_ret->rettime - graph_ret->calltime;

	if (data) {
		int cpu = iter->cpu;
		int *depth = &(per_cpu_ptr(data, cpu)->depth);

		/*
		 * Comments display at + 1 to depth. Since
		 * this is a leaf function, keep the comments
		 * equal to this depth.
		 */
		*depth = call->depth - 1;
	}

	/* Overhead */
	ret = print_graph_overhead(duration, s);
	if (!ret)
		return TRACE_TYPE_PARTIAL_LINE;

	/* Duration */
	if (tracer_flags.val & TRACE_GRAPH_PRINT_DURATION) {
		ret = print_graph_duration(duration, s);
		if (ret == TRACE_TYPE_PARTIAL_LINE)
			return TRACE_TYPE_PARTIAL_LINE;
	}

	/* Function */
	for (i = 0; i < call->depth * TRACE_GRAPH_INDENT; i++) {
		ret = trace_seq_printf(s, " ");
		if (!ret)
			return TRACE_TYPE_PARTIAL_LINE;
	}

	ret = seq_print_ip_sym(s, call->func, 0);
	if (!ret)
		return TRACE_TYPE_PARTIAL_LINE;

	ret = trace_seq_printf(s, "();\n");
	if (!ret)
		return TRACE_TYPE_PARTIAL_LINE;

	return TRACE_TYPE_HANDLED;
}

static enum print_line_t
print_graph_entry_nested(struct trace_iterator *iter,
			 struct ftrace_graph_ent_entry *entry,
			 struct trace_seq *s, int cpu)
{
	struct ftrace_graph_ent *call = &entry->graph_ent;
	struct fgraph_data *data = iter->private;
	int ret;
	int i;

	if (data) {
		int cpu = iter->cpu;
		int *depth = &(per_cpu_ptr(data, cpu)->depth);

		*depth = call->depth;
	}

	/* No overhead */
	ret = print_graph_overhead(-1, s);
	if (!ret)
		return TRACE_TYPE_PARTIAL_LINE;

	/* No time */
	if (tracer_flags.val & TRACE_GRAPH_PRINT_DURATION) {
		ret = trace_seq_printf(s, "            |  ");
		if (!ret)
			return TRACE_TYPE_PARTIAL_LINE;
	}

	/* Function */
	for (i = 0; i < call->depth * TRACE_GRAPH_INDENT; i++) {
		ret = trace_seq_printf(s, " ");
		if (!ret)
			return TRACE_TYPE_PARTIAL_LINE;
	}

	ret = seq_print_ip_sym(s, call->func, 0);
	if (!ret)
		return TRACE_TYPE_PARTIAL_LINE;

	ret = trace_seq_printf(s, "() {\n");
	if (!ret)
		return TRACE_TYPE_PARTIAL_LINE;

	/*
	 * we already consumed the current entry to check the next one
	 * and see if this is a leaf.
	 */
	return TRACE_TYPE_NO_CONSUME;
}

static enum print_line_t
print_graph_prologue(struct trace_iterator *iter, struct trace_seq *s,
		     int type, unsigned long addr)
{
	struct fgraph_data *data = iter->private;
	struct trace_entry *ent = iter->ent;
	int cpu = iter->cpu;
	int ret;

	/* Pid */
	if (verif_pid(s, ent->pid, cpu, data) == TRACE_TYPE_PARTIAL_LINE)
		return TRACE_TYPE_PARTIAL_LINE;

	if (type) {
		/* Interrupt */
		ret = print_graph_irq(iter, addr, type, cpu, ent->pid);
		if (ret == TRACE_TYPE_PARTIAL_LINE)
			return TRACE_TYPE_PARTIAL_LINE;
	}

	/* Absolute time */
	if (tracer_flags.val & TRACE_GRAPH_PRINT_ABS_TIME) {
		ret = print_graph_abs_time(iter->ts, s);
		if (!ret)
			return TRACE_TYPE_PARTIAL_LINE;
	}

	/* Cpu */
	if (tracer_flags.val & TRACE_GRAPH_PRINT_CPU) {
		ret = print_graph_cpu(s, cpu);
		if (ret == TRACE_TYPE_PARTIAL_LINE)
			return TRACE_TYPE_PARTIAL_LINE;
	}

	/* Proc */
	if (tracer_flags.val & TRACE_GRAPH_PRINT_PROC) {
		ret = print_graph_proc(s, ent->pid);
		if (ret == TRACE_TYPE_PARTIAL_LINE)
			return TRACE_TYPE_PARTIAL_LINE;

		ret = trace_seq_printf(s, " | ");
		if (!ret)
			return TRACE_TYPE_PARTIAL_LINE;
	}

	return 0;
}

static enum print_line_t
print_graph_entry(struct ftrace_graph_ent_entry *field, struct trace_seq *s,
			struct trace_iterator *iter)
{
	int cpu = iter->cpu;
	struct ftrace_graph_ent *call = &field->graph_ent;
	struct ftrace_graph_ret_entry *leaf_ret;

	if (print_graph_prologue(iter, s, TRACE_GRAPH_ENT, call->func))
		return TRACE_TYPE_PARTIAL_LINE;

	leaf_ret = get_return_for_leaf(iter, field);
	if (leaf_ret)
		return print_graph_entry_leaf(iter, field, leaf_ret, s);
	else
		return print_graph_entry_nested(iter, field, s, cpu);

}

static enum print_line_t
print_graph_return(struct ftrace_graph_ret *trace, struct trace_seq *s,
		   struct trace_entry *ent, struct trace_iterator *iter)
{
	unsigned long long duration = trace->rettime - trace->calltime;
	struct fgraph_data *data = iter->private;
	pid_t pid = ent->pid;
	int cpu = iter->cpu;
	int ret;
	int i;

	if (data) {
		int cpu = iter->cpu;
		int *depth = &(per_cpu_ptr(data, cpu)->depth);

		/*
		 * Comments display at + 1 to depth. This is the
		 * return from a function, we now want the comments
		 * to display at the same level of the bracket.
		 */
		*depth = trace->depth - 1;
	}

	if (print_graph_prologue(iter, s, 0, 0))
		return TRACE_TYPE_PARTIAL_LINE;

	/* Overhead */
	ret = print_graph_overhead(duration, s);
	if (!ret)
		return TRACE_TYPE_PARTIAL_LINE;

	/* Duration */
	if (tracer_flags.val & TRACE_GRAPH_PRINT_DURATION) {
		ret = print_graph_duration(duration, s);
		if (ret == TRACE_TYPE_PARTIAL_LINE)
			return TRACE_TYPE_PARTIAL_LINE;
	}

	/* Closing brace */
	for (i = 0; i < trace->depth * TRACE_GRAPH_INDENT; i++) {
		ret = trace_seq_printf(s, " ");
		if (!ret)
			return TRACE_TYPE_PARTIAL_LINE;
	}

	ret = trace_seq_printf(s, "}\n");
	if (!ret)
		return TRACE_TYPE_PARTIAL_LINE;

	/* Overrun */
	if (tracer_flags.val & TRACE_GRAPH_PRINT_OVERRUN) {
		ret = trace_seq_printf(s, " (Overruns: %lu)\n",
					trace->overrun);
		if (!ret)
			return TRACE_TYPE_PARTIAL_LINE;
	}

	ret = print_graph_irq(iter, trace->func, TRACE_GRAPH_RET, cpu, pid);
	if (ret == TRACE_TYPE_PARTIAL_LINE)
		return TRACE_TYPE_PARTIAL_LINE;

	return TRACE_TYPE_HANDLED;
}

static enum print_line_t
print_graph_comment(struct trace_seq *s,  struct trace_entry *ent,
		    struct trace_iterator *iter)
{
	unsigned long sym_flags = (trace_flags & TRACE_ITER_SYM_MASK);
	struct fgraph_data *data = iter->private;
	struct trace_event *event;
	int depth = 0;
	int ret;
	int i;

	if (data)
		depth = per_cpu_ptr(data, iter->cpu)->depth;

	if (print_graph_prologue(iter, s, 0, 0))
		return TRACE_TYPE_PARTIAL_LINE;

	/* No overhead */
	ret = print_graph_overhead(-1, s);
	if (!ret)
		return TRACE_TYPE_PARTIAL_LINE;

	/* No time */
	if (tracer_flags.val & TRACE_GRAPH_PRINT_DURATION) {
		ret = trace_seq_printf(s, "            |  ");
		if (!ret)
			return TRACE_TYPE_PARTIAL_LINE;
	}

	/* Indentation */
	if (depth > 0)
		for (i = 0; i < (depth + 1) * TRACE_GRAPH_INDENT; i++) {
			ret = trace_seq_printf(s, " ");
			if (!ret)
				return TRACE_TYPE_PARTIAL_LINE;
		}

	/* The comment */
	ret = trace_seq_printf(s, "/* ");
	if (!ret)
		return TRACE_TYPE_PARTIAL_LINE;

	switch (iter->ent->type) {
	case TRACE_BPRINT:
		ret = trace_print_bprintk_msg_only(iter);
		if (ret != TRACE_TYPE_HANDLED)
			return ret;
		break;
	case TRACE_PRINT:
		ret = trace_print_printk_msg_only(iter);
		if (ret != TRACE_TYPE_HANDLED)
			return ret;
		break;
	default:
		event = ftrace_find_event(ent->type);
		if (!event)
			return TRACE_TYPE_UNHANDLED;

		ret = event->trace(iter, sym_flags);
		if (ret != TRACE_TYPE_HANDLED)
			return ret;
	}

	/* Strip ending newline */
	if (s->buffer[s->len - 1] == '\n') {
		s->buffer[s->len - 1] = '\0';
		s->len--;
	}

	ret = trace_seq_printf(s, " */\n");
	if (!ret)
		return TRACE_TYPE_PARTIAL_LINE;

	return TRACE_TYPE_HANDLED;
}


enum print_line_t
print_graph_function(struct trace_iterator *iter)
{
	struct trace_entry *entry = iter->ent;
	struct trace_seq *s = &iter->seq;

	switch (entry->type) {
	case TRACE_GRAPH_ENT: {
		struct ftrace_graph_ent_entry *field;
		trace_assign_type(field, entry);
		return print_graph_entry(field, s, iter);
	}
	case TRACE_GRAPH_RET: {
		struct ftrace_graph_ret_entry *field;
		trace_assign_type(field, entry);
		return print_graph_return(&field->ret, s, entry, iter);
	}
	default:
		return print_graph_comment(s, entry, iter);
	}

	return TRACE_TYPE_HANDLED;
}

static void print_graph_headers(struct seq_file *s)
{
	/* 1st line */
	seq_printf(s, "# ");
	if (tracer_flags.val & TRACE_GRAPH_PRINT_ABS_TIME)
		seq_printf(s, "     TIME       ");
	if (tracer_flags.val & TRACE_GRAPH_PRINT_CPU)
		seq_printf(s, "CPU");
	if (tracer_flags.val & TRACE_GRAPH_PRINT_PROC)
		seq_printf(s, "  TASK/PID      ");
	if (tracer_flags.val & TRACE_GRAPH_PRINT_DURATION)
		seq_printf(s, "  DURATION   ");
	seq_printf(s, "               FUNCTION CALLS\n");

	/* 2nd line */
	seq_printf(s, "# ");
	if (tracer_flags.val & TRACE_GRAPH_PRINT_ABS_TIME)
		seq_printf(s, "      |         ");
	if (tracer_flags.val & TRACE_GRAPH_PRINT_CPU)
		seq_printf(s, "|  ");
	if (tracer_flags.val & TRACE_GRAPH_PRINT_PROC)
		seq_printf(s, "  |    |        ");
	if (tracer_flags.val & TRACE_GRAPH_PRINT_DURATION)
		seq_printf(s, "   |   |      ");
	seq_printf(s, "               |   |   |   |\n");
}

static void graph_trace_open(struct trace_iterator *iter)
{
	/* pid and depth on the last trace processed */
	struct fgraph_data *data = alloc_percpu(struct fgraph_data);
	int cpu;

	if (!data)
		pr_warning("function graph tracer: not enough memory\n");
	else
		for_each_possible_cpu(cpu) {
			pid_t *pid = &(per_cpu_ptr(data, cpu)->last_pid);
			int *depth = &(per_cpu_ptr(data, cpu)->depth);
			*pid = -1;
			*depth = 0;
		}

	iter->private = data;
}

static void graph_trace_close(struct trace_iterator *iter)
{
	free_percpu(iter->private);
}

static struct tracer graph_trace __read_mostly = {
	.name		= "function_graph",
	.open		= graph_trace_open,
	.close		= graph_trace_close,
	.wait_pipe	= poll_wait_pipe,
	.init		= graph_trace_init,
	.reset		= graph_trace_reset,
	.print_line	= print_graph_function,
	.print_header	= print_graph_headers,
	.flags		= &tracer_flags,
#ifdef CONFIG_FTRACE_SELFTEST
	.selftest	= trace_selftest_startup_function_graph,
#endif
};

static __init int init_graph_trace(void)
{
	return register_tracer(&graph_trace);
}

device_initcall(init_graph_trace);<|MERGE_RESOLUTION|>--- conflicted
+++ resolved
@@ -54,89 +54,10 @@
 
 /* pid on the last trace processed */
 
-<<<<<<< HEAD
-/* Add a function return address to the trace stack on thread info.*/
-int
-ftrace_push_return_trace(unsigned long ret, unsigned long long time,
-			 unsigned long func, int *depth)
-{
-	int index;
-
-	if (!current->ret_stack)
-		return -EBUSY;
-
-	/* The return trace stack is full */
-	if (current->curr_ret_stack == FTRACE_RETFUNC_DEPTH - 1) {
-		atomic_inc(&current->trace_overrun);
-		return -EBUSY;
-	}
-
-	index = ++current->curr_ret_stack;
-	barrier();
-	current->ret_stack[index].ret = ret;
-	current->ret_stack[index].func = func;
-	current->ret_stack[index].calltime = time;
-	*depth = index;
-
-	return 0;
-}
-
-/* Retrieve a function return address to the trace stack on thread info.*/
-void
-ftrace_pop_return_trace(struct ftrace_graph_ret *trace, unsigned long *ret)
-{
-	int index;
-
-	index = current->curr_ret_stack;
-
-	if (unlikely(index < 0)) {
-		ftrace_graph_stop();
-		WARN_ON(1);
-		/* Might as well panic, otherwise we have no where to go */
-		*ret = (unsigned long)panic;
-		return;
-	}
-
-	*ret = current->ret_stack[index].ret;
-	trace->func = current->ret_stack[index].func;
-	trace->calltime = current->ret_stack[index].calltime;
-	trace->overrun = atomic_read(&current->trace_overrun);
-	trace->depth = index;
-	barrier();
-	current->curr_ret_stack--;
-
-}
-
-/*
- * Send the trace to the ring-buffer.
- * @return the original return address.
- */
-unsigned long ftrace_return_to_handler(void)
-{
-	struct ftrace_graph_ret trace;
-	unsigned long ret;
-
-	ftrace_pop_return_trace(&trace, &ret);
-	trace.rettime = cpu_clock(raw_smp_processor_id());
-	ftrace_graph_return(&trace);
-
-	if (unlikely(!ret)) {
-		ftrace_graph_stop();
-		WARN_ON(1);
-		/* Might as well panic. What else to do? */
-		ret = (unsigned long)panic;
-	}
-
-	return ret;
-}
-
-static int graph_trace_init(struct trace_array *tr)
-=======
 
 /* Add a function return address to the trace stack on thread info.*/
 int
 ftrace_push_return_trace(unsigned long ret, unsigned long func, int *depth)
->>>>>>> 2e572895
 {
 	unsigned long long calltime;
 	int index;
